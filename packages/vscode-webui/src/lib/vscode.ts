import { getLogger } from "@getpochi/common";
import type {
  VSCodeHostApi,
  WebviewHostApi,
} from "@getpochi/common/vscode-webui-bridge";
import type { Store } from "@livestore/livestore";
import { ThreadNestedWindow } from "@quilted/threads";
import * as R from "remeda";
import type { WebviewApi } from "vscode-webview";
import { queryClient } from "./query-client";

const logger = getLogger("vscode");

let vscodeApi: WebviewApi<unknown> | undefined | null = undefined;

function getVSCodeApi() {
  if (vscodeApi) {
    return vscodeApi;
  }

  if (vscodeApi === null) {
    return null;
  }

  try {
    vscodeApi = acquireVsCodeApi();
  } catch (error) {
    logger.warn(
      "Failed to acquire VSCode API. This is likely due to running in a non-VSCode environment.",
      error,
    );
    vscodeApi = null;
  }
  return vscodeApi;
}

export function isVSCodeEnvironment() {
  const vscodeApi = getVSCodeApi();
  return !!vscodeApi?.getState;
}

let store: Store | null = null;
export function setActiveStore(newStore: Store | null): void {
  store = newStore;
}

function createVSCodeHost(): VSCodeHostApi {
  const vscode = getVSCodeApi();

  const thread = new ThreadNestedWindow<VSCodeHostApi, WebviewHostApi>(
    vscode as unknown as Window,
    {
      imports: [
        "readPochiCredentials",
        "getSessionState",
        "setSessionState",
        "getWorkspaceState",
        "setWorkspaceState",
        "readEnvironment",
        "executeToolCall",
        "executeBashCommand",
        "listFilesInWorkspace",
        "listAutoCompleteCandidates",
        "readActiveTabs",
        "readActiveSelection",
        "readCurrentWorkspace",
        "previewToolCall",
        "openFile",
        "readResourceURI",
        "listRuleFiles",
        "listWorkflows",
        "capture",
        "readMcpStatus",
        "fetchThirdPartyRules",
        "fetchAvailableThirdPartyMcpConfigs",
        "openExternal",
        "readMinionId",
        "saveCheckpoint",
        "restoreCheckpoint",
        "readCheckpointPath",
        "showCheckpointDiff",
        "readExtensionVersion",
        "readAutoSaveDisabled",
        "diffWithCheckpoint",
        "showInformationMessage",
        "readVisibleTerminals",
        "readModelList",
        "readUserStorage",
        "readCustomAgents",
        "openTaskInPanel",
<<<<<<< HEAD
        "bridgeStoreEvent",
        "diff",
        "createTerminal",
=======
        "onTaskUpdated",
        "readWorktrees",
>>>>>>> 1d47b3c8
      ],
      exports: {
        async openTask(params) {
          window.router.navigate({
            to: "/",
            search: {
              uid: params.uid || crypto.randomUUID(),
              parentUid: "parentId" in params ? params.parentId : undefined,
              prompt: "prompt" in params ? params.prompt : undefined,
              files: "files" in params ? params.files : undefined,
            },
            replace: true,
          });
        },

        openTaskList() {
          window.router.navigate({
            to: "/tasks",
            replace: true,
          });
        },

        openSettings() {
          window.router.navigate({
            to: "/settings",
            replace: true,
          });
        },

        onAuthChanged() {
          queryClient.resetQueries();
        },

        async isFocused() {
          return window.document.hasFocus();
        },

        async commitTaskUpdated(event: unknown) {
          if (globalThis.POCHI_WEBVIEW_KIND === "pane") return;
          if (R.isObjectType(event)) {
            const dateFields = ["createdAt", "updatedAt"];
            for (const field of dateFields) {
              if (
                "args" in event &&
                R.isPlainObject(event.args) &&
                R.isString(event.args[field])
              ) {
                event.args[field] = new Date(event.args[field]);
              }
            }
          }
          // @ts-expect-error
          store?.commit(event);
        },
      },
    },
  );

  return thread.imports;
}

export const vscodeHost = createVSCodeHost();<|MERGE_RESOLUTION|>--- conflicted
+++ resolved
@@ -88,14 +88,11 @@
         "readUserStorage",
         "readCustomAgents",
         "openTaskInPanel",
-<<<<<<< HEAD
         "bridgeStoreEvent",
         "diff",
         "createTerminal",
-=======
         "onTaskUpdated",
         "readWorktrees",
->>>>>>> 1d47b3c8
       ],
       exports: {
         async openTask(params) {
