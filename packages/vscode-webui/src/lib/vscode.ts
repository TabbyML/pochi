--- conflicted
+++ resolved
@@ -88,12 +88,8 @@
         "readUserStorage",
         "readCustomAgents",
         "openTaskInPanel",
-<<<<<<< HEAD
         "onTaskUpdated",
-=======
-        "bridgeStoreEvent",
         "readWorktrees",
->>>>>>> 2d05e5a8
       ],
       exports: {
         async openTask(params) {
