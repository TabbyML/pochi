import { ScrollArea } from "@/components/ui/scroll-area";
import { WelcomeScreen } from "@/components/welcome-screen";
import { WorkspaceRequiredPlaceholder } from "@/components/workspace-required-placeholder";
import { WorktreeList } from "@/components/worktree-list";
import { CreateTaskInput } from "@/features/chat";
import { useAttachmentUpload } from "@/lib/hooks/use-attachment-upload";
import { useCurrentWorkspace } from "@/lib/hooks/use-current-workspace";
import { useModelList } from "@/lib/hooks/use-model-list";
import { useUserStorage } from "@/lib/hooks/use-user-storage";
import { useOptimisticWorktreeDelete } from "@/lib/hooks/use-worktrees";
import { setActiveStore } from "@/lib/vscode";
import type { GitWorktree } from "@getpochi/common/vscode-webui-bridge";
import { taskCatalog } from "@getpochi/livekit";
import { useStore } from "@livestore/react";
import { createFileRoute } from "@tanstack/react-router";
import { TerminalIcon } from "lucide-react";
import { useEffect, useState } from "react";
import { useTranslation } from "react-i18next";
import { LiveStoreTaskProvider } from "../livestore-task-provider";

export const Route = createFileRoute("/")({
  validateSearch: (search: Record<string, unknown>): { page?: number } => {
    return {
      page: Number(search.page ?? 1),
    };
  },
  component: App,
});

function App() {
  const { data: currentWorkspace, isFetching: isFetchingWorkspace } =
    useCurrentWorkspace();

  const { users, isLoading: isUserLoading } = useUserStorage();
  const { modelList = [], isLoading: isModelListLoading } = useModelList(true);

  if (isFetchingWorkspace || isUserLoading || isModelListLoading) {
    return null;
  }

  if (!users?.pochi && modelList.length === 0) {
    return <WelcomeScreen user={users?.pochi} />;
  }

  if (!currentWorkspace?.cwd) {
    return (
      <div className="flex h-screen w-full flex-col items-center justify-center">
        <WorkspaceRequiredPlaceholder isFetching={isFetchingWorkspace} />
      </div>
    );
  }

  return (
    <LiveStoreTaskProvider cwd={currentWorkspace.cwd}>
      <Tasks />
    </LiveStoreTaskProvider>
  );
}

function Tasks() {
  const { store } = useStore();
  const { data: currentWorkspace } = useCurrentWorkspace();
  const cwd = currentWorkspace?.cwd || "default";
<<<<<<< HEAD
  const workspaceFolder = currentWorkspace?.workspaceFolder;

  const { deleteWorktree, deletingWorktreePaths } =
    useOptimisticWorktreeDelete();

  const allTaskCount = store.useQuery(
    taskCatalog.queries.makeTasksCountQuery(cwd),
  );
=======
  const workspaceFolder = currentWorkspace?.workspacePath;
  // Fetch all tasks
  const tasks = store.useQuery(taskCatalog.queries.makeTasksQuery(cwd));
>>>>>>> 834041a8

  useEffect(() => {
    setActiveStore(store);
    return () => {
      setActiveStore(null);
    };
  }, [store]);

  const attachmentUpload = useAttachmentUpload();

  const [userSelectedWorktree, setUserSelectedWorktree] = useState<
    GitWorktree | undefined
  >();

  const onDeleteWorktree = (wt: string) => {
    deleteWorktree(wt);
    if (userSelectedWorktree?.path === wt) {
      setUserSelectedWorktree(undefined);
    }
  };

  return (
    <div className="flex h-screen w-screen flex-col">
      <div className="w-full px-4 pt-3">
        <CreateTaskInput
          cwd={cwd}
          workspaceFolder={workspaceFolder}
          attachmentUpload={attachmentUpload}
          userSelectedWorktree={userSelectedWorktree}
          setUserSelectedWorktree={setUserSelectedWorktree}
          deletingWorktreePaths={deletingWorktreePaths}
        />
      </div>
      {}
      {allTaskCount[0]?.total === 0 ? (
        <EmptyTaskPlaceholder />
      ) : (
        <div className="min-h-0 flex-1 pt-4">
          <ScrollArea className="h-full">
            <div className="flex flex-col gap-4 px-4 pb-6">
              <WorktreeList
                cwd={cwd}
                deletingWorktreePaths={deletingWorktreePaths}
                onDeleteWorktree={onDeleteWorktree}
              />
            </div>
          </ScrollArea>
        </div>
      )}
    </div>
  );
}

function EmptyTaskPlaceholder() {
  const { t } = useTranslation();

  return (
    <div className="flex h-full select-none flex-col items-center justify-center p-5 text-center text-gray-500 dark:text-gray-300">
      <h2 className="mb-2 flex items-center gap-3 font-semibold text-2xl text-gray-700 dark:text-gray-100">
        <TerminalIcon />
        {t("tasksPage.emptyState.title")}
      </h2>
      <p className="mb-4 leading-relaxed">
        {t("tasksPage.emptyState.description")}
      </p>
    </div>
  );
}<|MERGE_RESOLUTION|>--- conflicted
+++ resolved
@@ -61,8 +61,7 @@
   const { store } = useStore();
   const { data: currentWorkspace } = useCurrentWorkspace();
   const cwd = currentWorkspace?.cwd || "default";
-<<<<<<< HEAD
-  const workspaceFolder = currentWorkspace?.workspaceFolder;
+  const workspaceFolder = currentWorkspace?.workspacePath;
 
   const { deleteWorktree, deletingWorktreePaths } =
     useOptimisticWorktreeDelete();
@@ -70,11 +69,6 @@
   const allTaskCount = store.useQuery(
     taskCatalog.queries.makeTasksCountQuery(cwd),
   );
-=======
-  const workspaceFolder = currentWorkspace?.workspacePath;
-  // Fetch all tasks
-  const tasks = store.useQuery(taskCatalog.queries.makeTasksQuery(cwd));
->>>>>>> 834041a8
 
   useEffect(() => {
     setActiveStore(store);
