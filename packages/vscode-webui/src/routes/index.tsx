import { ScrollArea } from "@/components/ui/scroll-area";
import { WelcomeScreen } from "@/components/welcome-screen";
import { WorkspaceRequiredPlaceholder } from "@/components/workspace-required-placeholder";
import { WorktreeList } from "@/components/worktree-list";
import type { CreateWorktreeType } from "@/components/worktree-select";
import { CreateTaskInput } from "@/features/chat";
import { useAttachmentUpload } from "@/lib/hooks/use-attachment-upload";
import { useCurrentWorkspace } from "@/lib/hooks/use-current-workspace";
import { useModelList } from "@/lib/hooks/use-model-list";
import { useUserStorage } from "@/lib/hooks/use-user-storage";
import { useOptimisticWorktreeDelete } from "@/lib/hooks/use-worktrees";
import { setActiveStore } from "@/lib/vscode";
import { taskCatalog } from "@getpochi/livekit";
import { useStore } from "@livestore/react";
import { createFileRoute } from "@tanstack/react-router";
import { TerminalIcon } from "lucide-react";
import { useEffect, useState } from "react";
import { useTranslation } from "react-i18next";
import { LiveStoreTaskProvider } from "../livestore-task-provider";

export const Route = createFileRoute("/")({
  validateSearch: (search: Record<string, unknown>): { page?: number } => {
    return {
      page: Number(search.page ?? 1),
    };
  },
  component: App,
});

function App() {
  const { data: currentWorkspace, isFetching: isFetchingWorkspace } =
    useCurrentWorkspace();

  const { users, isLoading: isUserLoading } = useUserStorage();
  const { modelList = [], isLoading: isModelListLoading } = useModelList(true);

  if (isFetchingWorkspace || isUserLoading || isModelListLoading) {
    return null;
  }

  if (!users?.pochi && modelList.length === 0) {
    return <WelcomeScreen user={users?.pochi} />;
  }

  if (!currentWorkspace?.cwd) {
    return (
      <div className="flex h-screen w-full flex-col items-center justify-center">
        <WorkspaceRequiredPlaceholder isFetching={isFetchingWorkspace} />
      </div>
    );
  }

  return (
    <LiveStoreTaskProvider cwd={currentWorkspace.cwd}>
      <Tasks />
    </LiveStoreTaskProvider>
  );
}

function Tasks() {
  const { store } = useStore();
  const { data: currentWorkspace } = useCurrentWorkspace();
  const cwd = currentWorkspace?.cwd || "default";
<<<<<<< HEAD
  const workspaceFolder = currentWorkspace?.workspacePath;

  const { deleteWorktree, deletingWorktreePaths } =
    useOptimisticWorktreeDelete();

  const allTaskCount = store.useQuery(
    taskCatalog.queries.makeTasksCountQuery(cwd),
  );
=======
  const workspacePath = currentWorkspace?.workspacePath;
  // Fetch all tasks
  const tasks = store.useQuery(taskCatalog.queries.makeTasksQuery(cwd));
>>>>>>> 4c5e761c

  useEffect(() => {
    setActiveStore(store);
    return () => {
      setActiveStore(null);
    };
  }, [store]);

  const attachmentUpload = useAttachmentUpload();

  const [userSelectedWorktree, setUserSelectedWorktree] =
    useState<CreateWorktreeType>();

  const onDeleteWorktree = (wt: string) => {
    deleteWorktree(wt);
    if (
      typeof userSelectedWorktree !== "string" &&
      userSelectedWorktree?.path === wt
    ) {
      setUserSelectedWorktree(undefined);
    }
  };

  return (
    <div className="flex h-screen w-screen flex-col">
      <div className="w-full px-4 pt-3">
        <CreateTaskInput
          cwd={cwd}
          workspacePath={workspacePath}
          attachmentUpload={attachmentUpload}
          userSelectedWorktree={userSelectedWorktree}
          setUserSelectedWorktree={setUserSelectedWorktree}
          deletingWorktreePaths={deletingWorktreePaths}
        />
      </div>
      {allTaskCount[0]?.total === 0 ? (
        <EmptyTaskPlaceholder />
      ) : (
        <div className="min-h-0 flex-1 pt-4">
          <ScrollArea className="h-full">
            <div className="flex flex-col gap-4 px-4 pb-6">
              <WorktreeList
                cwd={cwd}
                deletingWorktreePaths={deletingWorktreePaths}
                onDeleteWorktree={onDeleteWorktree}
              />
            </div>
          </ScrollArea>
        </div>
      )}
    </div>
  );
}

function EmptyTaskPlaceholder() {
  const { t } = useTranslation();

  return (
    <div className="flex h-full select-none flex-col items-center justify-center p-5 text-center text-gray-500 dark:text-gray-300">
      <h2 className="mb-2 flex items-center gap-3 font-semibold text-2xl text-gray-700 dark:text-gray-100">
        <TerminalIcon />
        {t("tasksPage.emptyState.title")}
      </h2>
      <p className="mb-4 leading-relaxed">
        {t("tasksPage.emptyState.description")}
      </p>
    </div>
  );
}<|MERGE_RESOLUTION|>--- conflicted
+++ resolved
@@ -61,7 +61,6 @@
   const { store } = useStore();
   const { data: currentWorkspace } = useCurrentWorkspace();
   const cwd = currentWorkspace?.cwd || "default";
-<<<<<<< HEAD
   const workspaceFolder = currentWorkspace?.workspacePath;
 
   const { deleteWorktree, deletingWorktreePaths } =
@@ -70,11 +69,6 @@
   const allTaskCount = store.useQuery(
     taskCatalog.queries.makeTasksCountQuery(cwd),
   );
-=======
-  const workspacePath = currentWorkspace?.workspacePath;
-  // Fetch all tasks
-  const tasks = store.useQuery(taskCatalog.queries.makeTasksQuery(cwd));
->>>>>>> 4c5e761c
 
   useEffect(() => {
     setActiveStore(store);
