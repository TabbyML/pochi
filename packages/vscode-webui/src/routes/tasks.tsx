import { Badge } from "@/components/ui/badge";
import { Button } from "@/components/ui/button";
import {
  Pagination,
  PaginationContent,
  PaginationEllipsis,
  PaginationItem,
  PaginationLink,
  PaginationNext,
  PaginationPrevious,
} from "@/components/ui/pagination"; // Import pagination components
import { ScrollArea } from "@/components/ui/scroll-area";
import {
  Tooltip,
  TooltipContent,
  TooltipTrigger,
} from "@/components/ui/tooltip";
import { WorkspaceRequiredPlaceholder } from "@/components/workspace-required-placeholder";
import { useSettingsStore } from "@/features/settings";
import { useCurrentWorkspace } from "@/lib/hooks/use-current-workspace";
import { useWorktrees } from "@/lib/hooks/use-worktrees";
import { cn } from "@/lib/utils";
import { setActiveStore, vscodeHost } from "@/lib/vscode";
import { getWorktreeName } from "@getpochi/common/git-utils";
import { parseTitle } from "@getpochi/common/message-utils";
import { type Task, taskCatalog } from "@getpochi/livekit";
import { useStore } from "@livestore/react";
import { Link, createFileRoute, useRouter } from "@tanstack/react-router";
import {
  Brain,
  CheckCircle2,
  Edit3,
  GitBranch,
  HelpCircle,
  ListTreeIcon,
  TerminalIcon,
  Wrench,
  Zap,
} from "lucide-react";
import { useCallback, useEffect, useMemo } from "react";
import { useTranslation } from "react-i18next";
import { MdOutlineErrorOutline } from "react-icons/md";
import { LiveStoreTaskProvider } from "../livestore-task-provider";

export const Route = createFileRoute("/tasks")({
  validateSearch: (search: Record<string, unknown>): { page?: number } => {
    return {
      page: Number(search.page ?? 1),
    };
  },
  component: App,
});

const getPaginationItems = (
  currentPage: number,
  totalPages: number,
  onPageChange: (page: number) => void,
) => {
  const items = [];
  const pageLimit = 5; // Max number of page links to show
  const sidePages = 1; // Number of pages to show on each side of current page

  // Previous button
  items.push(
    <PaginationItem key="prev">
      <PaginationPrevious
        onClick={() => onPageChange(currentPage - 1)}
        // @ts-expect-error todo: fix type
        disabled={currentPage <= 1}
        className="px-2 sm:px-2.5"
      />
    </PaginationItem>,
  );

  if (totalPages <= pageLimit) {
    // Show all pages if total pages is less than or equal to limit
    for (let i = 1; i <= totalPages; i++) {
      items.push(
        <PaginationItem key={i}>
          <PaginationLink
            onClick={() => onPageChange(i)}
            isActive={currentPage === i}
          >
            {i}
          </PaginationLink>
        </PaginationItem>,
      );
    }
  } else {
    // Show first page
    items.push(
      <PaginationItem key={1}>
        <PaginationLink
          onClick={() => onPageChange(1)}
          isActive={currentPage === 1}
        >
          1
        </PaginationLink>
      </PaginationItem>,
    );

    // Ellipsis after first page if needed
    if (currentPage > sidePages + 2) {
      items.push(
        <PaginationItem key="ellipsis-start">
          <PaginationEllipsis />
        </PaginationItem>,
      );
    }

    // Pages around current page
    const startPage = Math.max(2, currentPage - sidePages);
    const endPage = Math.min(totalPages - 1, currentPage + sidePages);

    for (let i = startPage; i <= endPage; i++) {
      if (i === 1 || i === totalPages) continue; // Skip if it's the first or last page (already handled)
      items.push(
        <PaginationItem key={i}>
          <PaginationLink
            onClick={() => onPageChange(i)}
            isActive={currentPage === i}
          >
            {i}
          </PaginationLink>
        </PaginationItem>,
      );
    }

    // Ellipsis before last page if needed
    if (currentPage < totalPages - sidePages - 1) {
      items.push(
        <PaginationItem key="ellipsis-end">
          <PaginationEllipsis />
        </PaginationItem>,
      );
    }

    // Show last page
    items.push(
      <PaginationItem key={totalPages}>
        <PaginationLink
          onClick={() => onPageChange(totalPages)}
          isActive={currentPage === totalPages}
        >
          {totalPages}
        </PaginationLink>
      </PaginationItem>,
    );
  }

  // Next button
  items.push(
    <PaginationItem key="next">
      <PaginationNext
        onClick={() => onPageChange(currentPage + 1)}
        // @ts-expect-error todo: fix type
        disabled={currentPage >= totalPages}
        className="px-2 sm:px-2.5"
      />
    </PaginationItem>,
  );

  return items;
};

function App() {
  const { data: currentWorkspace, isFetching: isFetchingWorkspace } =
    useCurrentWorkspace();
  if (isFetchingWorkspace) {
    return;
  }

  if (!currentWorkspace) {
    return (
      <div className="flex h-screen w-full flex-col items-center justify-center">
        <WorkspaceRequiredPlaceholder isFetching={isFetchingWorkspace} />
      </div>
    );
  }

  return (
    <LiveStoreTaskProvider>
      <Tasks />
    </LiveStoreTaskProvider>
  );
}

function Tasks() {
  const limit = 20;
  const router = useRouter();
  const { page = 1 } = Route.useSearch();
  const { store } = useStore();
  const { data: cwd = "default" } = useCurrentWorkspace();
<<<<<<< HEAD
  const tasks = store.useQuery(
    taskCatalog.queries.makeTasksQuery(cwd as string),
  );
=======
  const tasks = store.useQuery(catalog.queries.makeTasksQuery(cwd as string));
  const { t } = useTranslation();
  const worktrees = useWorktrees();
>>>>>>> 2d05e5a8
  const totalPages = Math.ceil(tasks.length / limit);
  const paginatedTasks = tasks.slice((page - 1) * limit, page * limit);

  const handlePageChange = (newPage: number) => {
    if (newPage < 1 || (totalPages && newPage > totalPages)) return;
    router.navigate({
      to: "/tasks",
      search: (prev) => ({ ...prev, page: newPage }),
    });
  };

  useEffect(() => {
    setActiveStore(store);
    return () => {
      setActiveStore(null);
    };
  }, [store]);

  return (
    <div className="flex h-screen w-screen flex-col">
      {/* Main content area with scroll */}
      <div className="w-full px-4 pt-3">
        <a href="command:pochi.createTaskOnWorktree" className="block w-full">
          <Button variant="default" className="w-full">
            {t("tasksPage.emptyState.createButton")}
          </Button>
        </a>
      </div>
      {tasks.length === 0 ? (
        <EmptyTaskPlaceholder date={new Date()} />
      ) : (
        <div className="min-h-0 flex-1">
          <ScrollArea className="h-full">
            <div className="flex flex-col gap-4 p-4 pb-6">
<<<<<<< HEAD
              {paginatedTasks.map((task) => (
                <TaskRow
                  key={task.id}
                  task={task}
                  worktree={getWorktreeName(task.git?.worktree?.gitdir)}
                />
              ))}
=======
              {paginatedTasks.map((task) => {
                const isWorktreeExist =
                  task.git?.worktree && worktrees
                    ? worktrees.some((wt) => wt.path === task.cwd)
                    : undefined;

                return (
                  <TaskRow
                    key={task.id}
                    task={task}
                    storeDate={storeDate.getTime()}
                    worktreeName={getWorktreeName(task.git?.worktree?.gitdir)}
                    gitDir={task.git?.worktree?.gitdir}
                    isWorktreeExist={isWorktreeExist}
                  />
                );
              })}
>>>>>>> 2d05e5a8
            </div>
          </ScrollArea>
        </div>
      )}

      {/* Pagination footer */}
      <div className="flex-shrink-0">
        <div className="flex items-center justify-between px-2 py-2.5 sm:py-3">
          {totalPages > 1 && (
            <div className="mr-2 flex-1 px-3 sm:px-4">
              <Pagination>
                <PaginationContent className="gap-0.5 sm:gap-1">
                  {getPaginationItems(page, totalPages, handlePageChange)}
                </PaginationContent>
              </Pagination>
            </div>
          )}
        </div>
      </div>
    </div>
  );
}

function EmptyTaskPlaceholder({ date }: { date: Date }) {
  const { t } = useTranslation();

  return (
    <div className="flex h-full select-none flex-col items-center justify-center p-5 text-center text-gray-500 dark:text-gray-300">
      <h2 className="mb-2 flex items-center gap-3 font-semibold text-2xl text-gray-700 dark:text-gray-100">
        <TerminalIcon />
        {t("tasksPage.emptyState.title", { date: date.toLocaleDateString() })}
      </h2>
      <p className="mb-4 leading-relaxed">
        {t("tasksPage.emptyState.description")}
      </p>
    </div>
  );
}

const TaskStatusIcon = ({ status }: { status: string }) => {
  const { t } = useTranslation();
  const iconProps = { className: "size-5 text-muted-foreground" };
  switch (status) {
    case "streaming":
      return (
        <Zap {...iconProps} aria-label={t("tasksPage.status.streaming")} />
      );
    case "pending-tool":
      return (
        <Wrench {...iconProps} aria-label={t("tasksPage.status.pendingTool")} />
      );
    case "pending-input":
      return (
        <Edit3 {...iconProps} aria-label={t("tasksPage.status.pendingInput")} />
      );
    case "completed":
      return (
        <CheckCircle2
          {...iconProps}
          aria-label={t("tasksPage.status.completed")}
        />
      );
    case "failed":
      return (
        <MdOutlineErrorOutline
          {...iconProps}
          aria-label={t("tasksPage.status.failed")}
        />
      );
    case "pending-model":
      return (
        <Brain {...iconProps} aria-label={t("tasksPage.status.pendingModel")} />
      );
    default:
      return (
        <HelpCircle
          {...iconProps}
          aria-label={t("tasksPage.status.unknown", { status })}
        />
      );
  }
};

const getStatusBorderColor = (status: string): string => {
  switch (status) {
    case "streaming":
      return "border-l-muted-foreground/60";
    case "pending-tool":
      return "border-l-muted-foreground/60";
    case "pending-input":
      return "border-l-muted-foreground/60";
    case "completed":
      return "border-l-muted-foreground/30";
    case "failed":
      return "border-l-muted-foreground/80";
    default:
      return "border-l-muted-foreground/50";
  }
};

<<<<<<< HEAD
function TaskRow({ task, worktree }: { task: Task; worktree?: string }) {
=======
function TaskRow({
  task,
  storeDate,
  worktreeName,
  isWorktreeExist,
  gitDir,
}: {
  task: Task;
  storeDate: number;
  worktreeName?: string;
  isWorktreeExist?: boolean;
  gitDir?: string;
}) {
  const { store } = useStore();
>>>>>>> 2d05e5a8
  const { openInTab } = useSettingsStore();

  const title = useMemo(() => parseTitle(task.title), [task.title]);

  const content = (
    <div
      className={cn(
        "group cursor-pointer rounded-lg border border-border/50 bg-card transition-all duration-200 hover:border-border hover:bg-card/90 hover:shadow-md",
        "border-l-4",
        getStatusBorderColor(task.status),
      )}
    >
      <div className="px-4 py-3">
        <div className="flex items-start gap-3">
          <div className="flex-1 space-y-1 overflow-hidden">
            <GitBadge
              git={task.git}
              worktreeName={worktreeName}
              className="max-w-full text-muted-foreground/80 text-xs"
              isWorktreeExist={isWorktreeExist}
            />
            <h3 className="line-clamp-2 flex-1 font-medium text-foreground leading-relaxed transition-colors duration-200 group-hover:text-foreground/80">
              {title}
            </h3>
          </div>
          <div className="mt-0.5 shrink-0">
            <TaskStatusIcon status={task.status} />
          </div>
        </div>
      </div>
    </div>
  );

  const openTaskInPanel = useCallback(() => {
    if (!openInTab) {
      return;
    }
    if (task.cwd) {
      vscodeHost.openTaskInPanel({
        cwd: task.cwd,
        id: task.id,
        parentId: task.parentId || undefined,
      });
    }
  }, [task.cwd, task.id, task.parentId, openInTab]);

  if (gitDir) {
    return <div onClick={openTaskInPanel}>{content}</div>;
  }

  return (
    <Link to={"/"} search={{ uid: task.id }}>
      {content}
    </Link>
  );
}

function GitBadge({
  className,
  git,
  worktreeName,
  isWorktreeExist,
}: {
  git: Task["git"];
  worktreeName?: string;
  className?: string;
  isWorktreeExist?: boolean;
}) {
  const { t } = useTranslation();
  if (!git?.origin) return null;

  return (
    <Badge
      variant="outline"
      className={cn("border-none p-0 text-foreground", className)}
    >
      <GitBranch className="shrink-0" />
      <span className="truncate">{git.branch}</span>
      {worktreeName && (
        <>
          <ListTreeIcon className="ml-1 shrink-0" />
          <span className="truncate">{worktreeName}</span>
          {isWorktreeExist === false && (
            <Tooltip>
              <TooltipTrigger asChild>
                <span className="ml-1 inline-flex">
                  <MdOutlineErrorOutline className="size-4 text-yellow-500" />
                </span>
              </TooltipTrigger>
              <TooltipContent side="top" sideOffset={4}>
                <span>{t("tasksPage.worktreeNotExist")}</span>
              </TooltipContent>
            </Tooltip>
          )}
        </>
      )}
    </Badge>
  );
}<|MERGE_RESOLUTION|>--- conflicted
+++ resolved
@@ -191,15 +191,11 @@
   const { page = 1 } = Route.useSearch();
   const { store } = useStore();
   const { data: cwd = "default" } = useCurrentWorkspace();
-<<<<<<< HEAD
   const tasks = store.useQuery(
     taskCatalog.queries.makeTasksQuery(cwd as string),
   );
-=======
-  const tasks = store.useQuery(catalog.queries.makeTasksQuery(cwd as string));
   const { t } = useTranslation();
   const worktrees = useWorktrees();
->>>>>>> 2d05e5a8
   const totalPages = Math.ceil(tasks.length / limit);
   const paginatedTasks = tasks.slice((page - 1) * limit, page * limit);
 
@@ -234,15 +230,6 @@
         <div className="min-h-0 flex-1">
           <ScrollArea className="h-full">
             <div className="flex flex-col gap-4 p-4 pb-6">
-<<<<<<< HEAD
-              {paginatedTasks.map((task) => (
-                <TaskRow
-                  key={task.id}
-                  task={task}
-                  worktree={getWorktreeName(task.git?.worktree?.gitdir)}
-                />
-              ))}
-=======
               {paginatedTasks.map((task) => {
                 const isWorktreeExist =
                   task.git?.worktree && worktrees
@@ -253,14 +240,12 @@
                   <TaskRow
                     key={task.id}
                     task={task}
-                    storeDate={storeDate.getTime()}
                     worktreeName={getWorktreeName(task.git?.worktree?.gitdir)}
                     gitDir={task.git?.worktree?.gitdir}
                     isWorktreeExist={isWorktreeExist}
                   />
                 );
               })}
->>>>>>> 2d05e5a8
             </div>
           </ScrollArea>
         </div>
@@ -361,24 +346,17 @@
   }
 };
 
-<<<<<<< HEAD
-function TaskRow({ task, worktree }: { task: Task; worktree?: string }) {
-=======
 function TaskRow({
   task,
-  storeDate,
   worktreeName,
   isWorktreeExist,
   gitDir,
 }: {
   task: Task;
-  storeDate: number;
   worktreeName?: string;
   isWorktreeExist?: boolean;
   gitDir?: string;
 }) {
-  const { store } = useStore();
->>>>>>> 2d05e5a8
   const { openInTab } = useSettingsStore();
 
   const title = useMemo(() => parseTitle(task.title), [task.title]);
