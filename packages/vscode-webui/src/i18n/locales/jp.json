--- conflicted
+++ resolved
@@ -138,8 +138,9 @@
     "shareSupportTitle": "タスクが Pochi チームと共有されました",
     "shareSupportDetails": "このタスクと関連するデバッグ情報が送信されました。サポートについては、Discord サーバーに参加し、このID を参照してください：{{shareId}}。",
     "joinDiscord": "Discord に参加",
-<<<<<<< HEAD
-    "ok": "OK"
+    "ok": "OK",
+    "setPublic": "リンクを知っている人なら誰でも",
+    "setPrivate": "あなただけ"
   },
   "toolInvocation": {
     "taskCompleted": "タスク完了",
@@ -176,10 +177,5 @@
     "withRegexFilter": "正規表現フィルター付き",
     "backgroundExecute": "以下のコマンドをバックグラウンドで実行します",
     "updatingToDos": "TODOを更新中"
-=======
-    "ok": "OK",
-    "setPublic": "リンクを知っている人なら誰でも",
-    "setPrivate": "あなただけ"
->>>>>>> 20f3a133
   }
 }