--- conflicted
+++ resolved
@@ -210,11 +210,7 @@
     "deleteWorktreeConfirm": "确定要删除工作树 \"{{name}}\" 吗？",
     "cancel": "取消",
     "delete": "删除",
-<<<<<<< HEAD
     "loadingMore": "加载中...",
-=======
-    "loadingMore": "正在加载更多...",
->>>>>>> 559ef5f5
     "taskStatus": {
       "planning": "正在规划下一步操作",
       "errorPrefix": "错误：",
