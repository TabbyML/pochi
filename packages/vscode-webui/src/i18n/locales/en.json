{
  "common": {
    "disable": "Disable",
    "openFolder": "Open Folder",
    "account": "Account",
    "help": "Help"
  },
  "placeholder": {
    "title": "What can I help you ship?",
    "subtitle": "Pochi is powered by AI, so errors may occur.",
    "tips": {
      "attachments": "to chat with files",
      "context": "to attach context",
      "workflow": "to trigger workflow"
    },
    "autoSave": {
      "title": "Pochi doesn't work well with auto-save enabled.",
      "description": "Pochi relies on pending file changes to display diffs of its edits, which requires auto-save to be disabled."
    }
  },
  "workspace": {
    "required": "To use Pochi, please open a folder or workspace."
  },
  "chat": {
    "attachmentTooltip": "Attach files to chat. You can also drag and drop files or paste them into the chat input box.",
    "queuedMessages": "Queued Messages ({{count}})",
    "copyImage": "Copy Image",
    "openImage": "Open Image",
    "pleaseCheckFiles": "Please check these attachments.",
    "chatToolbar": {
      "diffWorktreeWith": "Diff worktree with {{branch}}",
      "openInTerminal": "Open in integrated terminal"
    },
    "createTaskInWorktree": "Create task in a separate Git worktree"
  },
  "language": {
    "switcherTooltip": "Choose your preferred language with Pochi"
  },
  "tokenUsage": {
    "compacting": "Compacting...",
    "ofTokens": "% of {{tokens}} tokens",
    "rules": "Rules",
    "contextWindow": "Context Window",
    "ofUsed": "{{used}} of {{total}} used",
    "newTaskWithSummary": "New Task with Summary",
    "compactTask": "Compact Task",
    "minTokensRequired": "At least {{minTokens}} tokens are required to compact the conversation",
    "defaultContextWindowWarning": "The context window value is a default and may not be accurate for your custom model. For precise token management, please adjust it in the settings according to your model provider's documentation."
  },
  "modelSelect": {
    "selectModel": "Select Model",
    "manageCustomModels": "Manage custom models...",
    "modelUnavailable": "Model is unavailable or still loading",
    "custom": "Custom",
    "super": "Super",
    "swift": "Swift"
  },
  "worktreeSelect": {
    "selectWorktree": "Select Worktree",
    "createWorktree": "Create Git worktree",
    "createWorktreeDescription": "Start task in a new Git worktree"
  },
  "worktree": {
    "createPr": "Create PR",
    "createDraftPr": "Create draft PR",
    "createPrManually": "Create PR manually",
    "installGhCli": "Please install GitHub CLI to create PRs",
    "authGhCli": "Please run `gh auth login` to authenticate GitHub CLI",
    "prNumber": "PR #{{number}}",
    "merge": "Merge",
    "allChecksPassed": "All checks have passed",
    "allChecksFailed": "All checks have failed",
    "checksStatus": "{{passed}}/{{total}} checks have passed"
  },
  "settings": {
    "account": {
      "signIn": "Sign-In for Pochi models",
      "signInDescription": "Access premium AI models and features",
      "signOut": "Sign Out"
    },
    "models": {
      "title": "Models",
      "noCopilotModels": "No copilot models found",
      "copilotDisabled": "Copilot models are disabled. Turn on the switch to enable them.",
      "noModelsFound": "No models found",
      "customModelsTooltip": "Manage your custom models.",
      "viewPricing": "View Pochi pricing",
      "pochi": "Pochi",
      "byok": "BYOK",
      "thirdParty": "Third-party"
    },
    "tools": {
      "title": "Tools",
      "builtIn": "BUILT-IN TOOLS"
    },
    "general": {
      "title": "General"
    },
    "advanced": {
      "title": "Advanced Settings",
      "developerMode": "Developer Mode",
      "enablePochiModels": "Enable Pochi Models",
      "clearStorage": "Clear Storage",
      "language": "Language",
      "languageDescription": "Choose your preferred language",
      "openInTab": "Allows to open the task in a new tab"
    },
    "workflows": {
      "title": "Workflows",
      "noWorkflows": "No workflows found in workspace."
    },
    "rules": {
      "title": "Rules",
      "noRules": "No rules found in workspace.",
      "importRules": "Import Rules",
      "foundRules": "Found {{count}} rule",
      "import": "Import",
      "importing": "Importing..."
    },
    "autoApprove": {
      "title": "Auto-approve",
      "disabled": "Disabled",
      "noActionsSelected": "No actions selected",
      "readFiles": "Read files",
      "writeFiles": "Write files",
      "executeCommands": "Execute commands",
      "useMcpServers": "Use MCP servers",
      "retryActions": "Retry actions",
      "maxAttempts": "Max attempts",
      "read": "Read",
      "write": "Write",
      "execute": "Execute",
      "mcp": "MCP",
      "retry": "Retry",
      "subtaskOffhand": "Subtask - Offhand",
      "subtaskManual": "Subtask - Manual",
      "applyChangesToGlobal": "Save changes"
    },
    "customAgents": {
      "title": "Agents",
      "loading": "Loading custom agents ...",
      "empty": "No custom agents found, Create agent files in .pochi/agents/ in your workspace",
      "errors": {
        "readError": "Failed to read agent definition",
        "parseError": "Failed to parse agent definition",
        "validationError": "Missing required properties in agent definition"
      }
    },
    "mcp": {
      "title": "MCP",
      "tooltip": "Configuration MCP for Pochi globally.",
      "noServersYet": "No MCP servers added yet.",
      "importServers": "Import MCP Servers",
      "foundSources": "Found {{count}} source",
      "foundSources_other": "Found {{count}} sources",
      "import": "Import",
      "importAll": "Import All",
      "recommendedServers": "Recommended MCP Servers",
      "viewOnGitHub": "View on GitHub",
      "add": "Add",
      "requires": "Requires: {{requirement}}",
      "noToolsAvailable": "No tools available from this MCP server"
    }
  },
  "share": {
    "copyLink": "Copy link",
    "shareSupport": "Share with Support",
    "shareSupportTitle": "Task shared with the Pochi team",
    "shareSupportDetails": "This task and relevant debug information have been sent. For support, please join our Discord server and reference this issue with the ID: {{shareId}}.",
    "joinDiscord": "Join Discord",
    "ok": "OK",
    "setPublic": "Anyone with link",
    "setPrivate": "Only you",
    "shareFirst": "(Share first)"
  },
  "signInPage": {
    "welcome": "Welcome to Pochi",
    "description": "To use Pochi, you need to sign in with your account.",
    "securityNote": "This allows Pochi to securely access your information and provide personalized assistance.",
    "signInButton": "Sign In",
    "needHelp": "Need help? View documentation"
  },
  "tasksPage": {
    "emptyState": {
      "title": "No tasks found",
      "description": "No tasks available",
      "createButton": "New Task"
    },
    "status": {
      "streaming": "Streaming",
      "pendingTool": "Pending Tool",
      "pendingInput": "Pending Input",
      "completed": "Completed",
      "failed": "Failed",
      "pendingModel": "Pending Model",
      "unknown": "Unknown Status: {{status}}"
    },
    "datePicker": {
      "selectDate": "Select date",
      "today": "Today"
    },
    "worktreeNotExist": "Worktree does not exist",
    "newTask": "New Task",
    "deleted": "Deleted",
    "tasksCount": "{{count}} tasks",
    "showDeletedWorktrees": "Show deleted worktrees",
    "hideDeletedWorktrees": "Hide deleted worktrees",
    "openWorktreeDiff": "Review changes",
    "openWorktreeInTerminal": "Open worktree in terminal",
    "deleteWorktree": "Delete worktree",
    "deleteWorktreeTitle": "Delete worktree",
    "deleteWorktreeConfirm": "Are you sure you want to delete the worktree \"{{name}}\"?",
    "cancel": "Cancel",
    "delete": "Delete",
<<<<<<< HEAD
    "loadingMore": "Loading More...",
=======
    "loadingMore": "Loading more...",
>>>>>>> 559ef5f5
    "taskStatus": {
      "planning": "Planning next moves",
      "paused": "Task is paused",
      "errorPrefix": "Error:",
      "fallbackError": "Error encountered",
      "finished": "Finished in {{duration}}"
    }
  },
  "toolInvocation": {
    "taskCompleted": "Task Completed",
    "reading": "Reading ",
    "writing": "Writing ",
    "continue": "Continue",
    "cancel": "Cancel",
    "continueInSeconds": "Continue in {{seconds}}s",
    "save": "Save",
    "run": "Run",
    "accept": "Accept",
    "reject": "Reject",
    "stop": "Stop",
    "preview": "Preview",
    "calling": "Calling",
    "request": "Request",
    "response": "Response",
    "imgAlt": "MCP tool response snapshot",
    "applyingDiffTo": "Applying diff to ",
    "applyingDiffsTo": "Applying diffs to ",
    "in": "in",
    "executeCommand": "I will execute the following command",
    "executingCommand": "Executing command",
    "for": "for",
    "searching": "Searching",
    "searchingFor": "Searching for:",
    "matchCount_one": "{{count}} match",
    "matchCount_other": "{{count}} matches",
    "matched": " matched",
    "resultsTruncated": ", results truncated",
    "stopBackgroundJob": "I will stop the following background job",
    "stoppingBackgroundJob": "Stopping background job",
    "result_one": "{{count}} result",
    "result_other": "{{count}} results",
    "readBackground": "Reading background job output",
    "withRegexFilter": "with regex filter",
    "backgroundExecute": "I will execute the following command in the background",
    "backgroundExecuting": "Executing command in background",
    "updatingToDos": "Updating todos",
    "editing": "Editing ",
    "moreTools_one": ", and {{count}} more tool",
    "moreTools_other": ", and {{count}} more tools"
  },
  "reasoning": {
    "thinking": "Thinking ...",
    "thoughtFor": "Thought for {{count}} characters"
  },
  "attachmentPreview": {
    "removeAttachment": "Remove attachment",
    "uploading": "Uploading..."
  },
  "checkpointUI": {
    "restoring": "Restoring...",
    "success": "Success",
    "restore": "Restore",
    "opening": "Opening...",
    "noChangesDetected": "No changes detected",
    "compare": "Compare",
    "fork": "Fork",
    "forking": "Forking"
  },
  "welcomeScreen": {
    "title": "Get Started",
    "description": "Sign in to access models provided by Pochi and take advantage of a rich set of team features, or bring your own key to use any model you prefer.",
    "bringYourOwnKey": "Bring Your Own Key",
    "signIn": "Sign In"
  },
  "fileIcon": {
    "fileAriaLabel": "File: {{path}}"
  },
  "statusIcon": {
    "copyToolResult": "Copy Tool Result"
  },
  "newProblems": {
    "aboveProblemsDetected": "Above problems have been detected after the change",
    "problemsDetectedTooltip": "Problems detected after change"
  },
  "fileBadge": {
    "modifiedByPochi": "(Modified by Pochi)"
  },
  "codeBlock": {
    "showCode": "Show code",
    "showDiagram": "Show diagram",
    "copy": "Copy",
    "toggleLineWrap": "Toggle line wrap"
  },
  "messageList": {
    "compactedConversationTooltip": "Conversation has been compacted from this point onward to reduce token usage"
  },
  "markdown": {
    "codeOmitted": "... {{language}} code omitted ( {{bytes}} bytes ) ..."
  },
  "formEditor": {
    "placeholder": "Ask anything ...",
    "autoCompleteHintPrefix": "Use Tab",
    "autoCompleteHintSuffix": "to see suggestions",
    "dropFilesMessage": "Drop files here to attach them to your message"
  },
  "activeSelectionBadge": {
    "cell": "Cell",
    "addContext": "Add Context"
  },
  "mentionList": {
    "noResultsFound": "No results found",
    "typeToSearch": "Type to search...",
    "workflow": "workflow",
    "agent": "agent",
    "useHashForIssues": "use # to search for github issues"
  },
  "subtask": {
    "back": "Back",
    "complete": "Complete"
  },
  "errorMessageView": {
    "reachedCreditLimit": "You have reached the spending limit.",
    "seeMore": "See more",
    "teamReachedCreditLimit": "Your team has reached the spending limit.",
    "requireSubscription": "You've used all your free credits. To continue, please subscribe to Pochi.",
    "subscribe": "Subscribe",
    "requireOrgSubscription": "Your team does not have a subscription yet. To continue, please subscribe to Pochi.",
    "requirePayment": "You have unpaid invoices. Please",
    "makePayment": "make a payment",
    "toContinueUsingPochi": "to continue using Pochi",
    "requireOrgPayment": "Your team have unpaid invoices. Please"
  },
  "chatPage": {
    "defaultUserName": "You"
  },
  "todoList": {
    "todos": "TODOs",
    "allDone": "🎉 All done!"
  },
  "commandExecutionPanel": {
    "copied": "Copied!",
    "copyCommand": "Copy command",
    "collapse": "Collapse",
    "expand": "Expand",
    "openJob": "Open job {{displayId}}",
    "stop": "STOP"
  },
  "devModeButton": {
    "title": "Dev mode",
    "copyMessages": "Copy Messages",
    "copyCoreMessages": "Copy Core Messages",
    "copyCheckpointCommand": "Copy Checkpoint Command",
    "copyTodos": "Copy TODOs",
    "noCheckpointAvailable": "No checkpoint available",
    "openStore": "Open Store"
  },
  "devRetryCountdown": {
    "attempts": "Attempts:",
    "countdown": "Countdown:",
    "delay": "Delay:"
  },
  "editNotebook": {
    "editing": "Editing ",
    "cell": "Cell",
    "cellId": "Cell ID: "
  },
  "dev": {
    "loading": "Loading",
    "storeId": "Store ID",
    "liveStoreVersion": "LiveStore Version",
    "liveStoreVersionPrefix": "v",
    "openDevTools": "Open DevTools",
    "task": "Task",
    "messages": "Messages",
    "enterSessionInfo": "Enter Session Info",
    "sessionId": "Session ID (storeId)",
    "jwt": "JWT",
    "submit": "Submit"
  },
  "pagination": {
    "previous": "Previous",
    "next": "Next",
    "morePages": "More pages"
  },
  "diffSummary": {
    "filesChanged_one": "{{count}} file changed",
    "filesChanged_other": "{{count}} files changed",
    "keep": "Keep",
    "undo": "Undo",
    "viewChanges": "View changes",
    "openFile": "Open file"
  },
  "forkTask": {
    "forkedTaskTitle": "Forked from {{taskTitle}}"
  }
}<|MERGE_RESOLUTION|>--- conflicted
+++ resolved
@@ -212,11 +212,7 @@
     "deleteWorktreeConfirm": "Are you sure you want to delete the worktree \"{{name}}\"?",
     "cancel": "Cancel",
     "delete": "Delete",
-<<<<<<< HEAD
     "loadingMore": "Loading More...",
-=======
-    "loadingMore": "Loading more...",
->>>>>>> 559ef5f5
     "taskStatus": {
       "planning": "Planning next moves",
       "paused": "Task is paused",
