import { Dot, Lightbulb } from "lucide-react";

import { MessageMarkdown } from "@/components/message/markdown";
import { cn, tw } from "@/lib/utils";
import type { ReasoningUIPart } from "ai";
<<<<<<< HEAD
import { useEffect, useMemo, useState } from "react";
import { useTranslation } from "react-i18next";
=======
import { useMemo } from "react";
>>>>>>> 136a5872
import { ExpandableToolContainer } from "./tool-invocation/tool-container";

interface ReasoningPartUIProps {
  isLoading: boolean;
  part: ReasoningUIPart;
  className?: string;
}

export function ReasoningPartUI({
  className,
  part,
  isLoading,
}: ReasoningPartUIProps) {
  const { t } = useTranslation();
  const iconClass = tw`text-blue-700 dark:text-blue-300`;
<<<<<<< HEAD
  const [headline, setHeadline] = useDebounceState(
    t("reasoning.thinking"),
    1000,
  );
  const [isHeadlineChanging, setIsHeadlineChanging] = useState(false);
  const [displayHeadline, setDisplayHeadline] = useState(headline);

=======
>>>>>>> 136a5872
  const headlineFromMarkdown = useMemo(
    () => extractThinkingHeadline(part.text),
    [part.text],
  );

<<<<<<< HEAD
  const finishHeadline = t("reasoning.thoughtFor", { count: part.text.length });

  useEffect(() => {
    if (headlineFromMarkdown) {
      setHeadline(headlineFromMarkdown);
    }
  }, [headlineFromMarkdown, setHeadline]);

  // Handle fade animation when headline changes
  useEffect(() => {
    if (headline !== displayHeadline) {
      setIsHeadlineChanging(true);
      // Fade out current headline
      const fadeOutTimer = setTimeout(() => {
        setDisplayHeadline(headline);
        // Fade in new headline
        const fadeInTimer = setTimeout(() => {
          setIsHeadlineChanging(false);
        }, 50);
        return () => clearTimeout(fadeInTimer);
      }, 250);
      return () => clearTimeout(fadeOutTimer);
    }
  }, [headline, displayHeadline]);

=======
  const headline = useMemo(
    () => headlineFromMarkdown || "Thinking ...",
    [headlineFromMarkdown],
  );
  const finishHeadline = `Thought for ${part.text.length} characters`;
>>>>>>> 136a5872
  const title = (
    <span className="flex items-center gap-2">
      {isLoading ? (
        <Dot
          className={cn(
            "size-4 scale-150 animate-ping duration-2000",
            iconClass,
          )}
        />
      ) : (
        <Lightbulb className={cn("size-4 scale-90", iconClass)} />
      )}
      <span className="font-medium italic">
        {isLoading ? headline : finishHeadline}
      </span>
    </span>
  );

  const detail = <MessageMarkdown>{part.text}</MessageMarkdown>;

  return (
    <div className={className}>
      <ExpandableToolContainer title={title} expandableDetail={detail} />
    </div>
  );
}

/*
Find last heading in the text. The heading can be in the following formats:
  **Preparing the data**
  # Preparing the data
  ## Preparing the data
  ### Preparing the data
*/
function extractThinkingHeadline(text: string): string | null {
  const lines = text.split("\n");
  for (let i = lines.length - 1; i >= 0; i--) {
    const line = lines[i].trim();
    if (line.startsWith("**") && line.endsWith("**")) {
      return line.slice(2, -2).trim();
    }
    if (line.startsWith("#")) {
      return line.slice(line.indexOf(" ") + 1).trim();
    }
  }
  return null;
}<|MERGE_RESOLUTION|>--- conflicted
+++ resolved
@@ -3,12 +3,8 @@
 import { MessageMarkdown } from "@/components/message/markdown";
 import { cn, tw } from "@/lib/utils";
 import type { ReasoningUIPart } from "ai";
-<<<<<<< HEAD
-import { useEffect, useMemo, useState } from "react";
+import { useMemo } from "react";
 import { useTranslation } from "react-i18next";
-=======
-import { useMemo } from "react";
->>>>>>> 136a5872
 import { ExpandableToolContainer } from "./tool-invocation/tool-container";
 
 interface ReasoningPartUIProps {
@@ -24,54 +20,16 @@
 }: ReasoningPartUIProps) {
   const { t } = useTranslation();
   const iconClass = tw`text-blue-700 dark:text-blue-300`;
-<<<<<<< HEAD
-  const [headline, setHeadline] = useDebounceState(
-    t("reasoning.thinking"),
-    1000,
-  );
-  const [isHeadlineChanging, setIsHeadlineChanging] = useState(false);
-  const [displayHeadline, setDisplayHeadline] = useState(headline);
-
-=======
->>>>>>> 136a5872
   const headlineFromMarkdown = useMemo(
     () => extractThinkingHeadline(part.text),
     [part.text],
   );
 
-<<<<<<< HEAD
-  const finishHeadline = t("reasoning.thoughtFor", { count: part.text.length });
-
-  useEffect(() => {
-    if (headlineFromMarkdown) {
-      setHeadline(headlineFromMarkdown);
-    }
-  }, [headlineFromMarkdown, setHeadline]);
-
-  // Handle fade animation when headline changes
-  useEffect(() => {
-    if (headline !== displayHeadline) {
-      setIsHeadlineChanging(true);
-      // Fade out current headline
-      const fadeOutTimer = setTimeout(() => {
-        setDisplayHeadline(headline);
-        // Fade in new headline
-        const fadeInTimer = setTimeout(() => {
-          setIsHeadlineChanging(false);
-        }, 50);
-        return () => clearTimeout(fadeInTimer);
-      }, 250);
-      return () => clearTimeout(fadeOutTimer);
-    }
-  }, [headline, displayHeadline]);
-
-=======
   const headline = useMemo(
     () => headlineFromMarkdown || "Thinking ...",
     [headlineFromMarkdown],
   );
-  const finishHeadline = `Thought for ${part.text.length} characters`;
->>>>>>> 136a5872
+  const finishHeadline = t("reasoning.thoughtFor", { count: part.text.length });
   const title = (
     <span className="flex items-center gap-2">
       {isLoading ? (
