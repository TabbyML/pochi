--- conflicted
+++ resolved
@@ -193,24 +193,10 @@
   data,
   mimeType,
 }: { type: "image"; data: string; mimeType: string }) {
-<<<<<<< HEAD
   const { t } = useTranslation();
-  let url: string | null;
-  let previewSuffix: string;
-  try {
-    const blobUrl = new URL(data);
-    url = useStoreBlobUrl(data);
-    previewSuffix = blobUrl.pathname.slice(0, 8);
-  } catch (err) {
-    // Likely to be base64.
-    url = `data:${mimeType};base64,${data}`;
-    previewSuffix = data.slice(0, 8);
-  }
-=======
   const blobUrl = new URL(data);
   const url = useStoreBlobUrl(data);
   const previewSuffix = blobUrl.pathname.slice(0, 8);
->>>>>>> 06a5e027
 
   const extension = mimeType.split("/")[1] || "png";
   const filename = `mcp-image-preview-${previewSuffix}.${extension}`;
