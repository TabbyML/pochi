--- conflicted
+++ resolved
@@ -445,26 +445,16 @@
       </div>
 
       <CollapsibleContent>
-<<<<<<< HEAD
         <ScrollArea viewportClassname="max-h-[230px] px-1 py-1">
           {tasks.length > 0 ? (
             <>
               {tasks.map((task) => {
                 return (
                   <div key={task.id} className="py-0.5">
-=======
-        <ScrollArea viewportClassname="max-h-[250px] px-1 py-1">
-          {group.tasks.length > 0 ? (
-            <div className="space-y-2">
-              {group.tasks.map((task) => {
-                return (
-                  <div key={task.id}>
->>>>>>> abeec998
                     <TaskRow task={task} state={pochiTasks[task.id]} />
                   </div>
                 );
               })}
-<<<<<<< HEAD
               {hasMore && (
                 <div className="py-1">
                   <Button
@@ -478,9 +468,6 @@
                 </div>
               )}
             </>
-=======
-            </div>
->>>>>>> abeec998
           ) : (
             <div className="py-0.5 text-muted-foreground text-xs">
               {t("tasksPage.emptyState.description")}
