import { FileIcon } from "@/components/tool-invocation/file-icon/file-icon";
import {
  HoverCard,
  HoverCardContent,
  HoverCardTrigger,
} from "@/components/ui/hover-card";
import { cn } from "@/lib/utils";
import { Loader2, Play, Video, X } from "lucide-react";
import { useEffect, useState } from "react";
import { useTranslation } from "react-i18next";
import { CopyableImage } from "./ui/copyable-image";

interface AttachmentPreviewListProps {
  files: File[];
  onRemove: (index: number) => void;
  isUploading: boolean;
}

export function AttachmentPreviewList({
  files,
  onRemove,
  isUploading,
}: AttachmentPreviewListProps) {
  const { t } = useTranslation();
  const [previews, setPreviews] = useState<string[]>([]);

  // Generate previews for attachments when files change
  useEffect(() => {
    let active = true;
    const generatedUrls: string[] = [];

    const generatePreviews = async () => {
      const newPreviews = await Promise.all(
        files.map(async (file) => {
          if (file.type.startsWith("image/")) {
            const url = URL.createObjectURL(file);
            generatedUrls.push(url);
            return url;
          }
          if (file.type.startsWith("video/")) {
            try {
              return await new Promise<string>((resolve) => {
                const videoUrl = URL.createObjectURL(file);
                generatedUrls.push(videoUrl); // Keep track for full video playback
                const video = document.createElement("video");
                video.src = videoUrl;
                video.muted = true;

                const cleanup = () => {
                  video.removeEventListener("seeked", onSeeked);
                  video.removeEventListener("error", onError);
                  video.removeEventListener("loadeddata", onLoadedData);
                };

                const onSeeked = () => {
                  const canvas = document.createElement("canvas");
                  canvas.width = video.videoWidth;
                  canvas.height = video.videoHeight;
                  const ctx = canvas.getContext("2d");
                  if (ctx) {
                    ctx.drawImage(video, 0, 0, canvas.width, canvas.height);
                    const dataUrl = canvas.toDataURL("image/jpeg");
                    generatedUrls.push(dataUrl);
                    resolve(dataUrl);
                  } else {
                    resolve("");
                  }
                  cleanup();
                };

                const onError = () => {
                  resolve("");
                  cleanup();
                };

                const onLoadedData = () => {
                  video.currentTime = 0; // Seek to the first frame
                };

                video.addEventListener("loadeddata", onLoadedData);
                video.addEventListener("seeked", onSeeked);
                video.addEventListener("error", onError);
              });
            } catch (e) {
              return "";
            }
          }
          return ""; // No preview for non-image/video files
        }),
      );
      if (active) {
        setPreviews(newPreviews);
      }
    };

    generatePreviews();

    // Cleanup function to revoke URLs when component unmounts or files change
    return () => {
      active = false;
      for (const url of generatedUrls) {
        URL.revokeObjectURL(url);
      }
    };
  }, [files]);

  if (files.length === 0) return null;

  return (
    <div className="mt-2 mb-3 flex flex-wrap gap-2">
      {files.map((file, index) => {
        const previewUrl = previews[index];
        const isImage = file.type.startsWith("image/");
        const isVideo = file.type.startsWith("video/");
        const isPdf = file.type === "application/pdf";

        return (
          <HoverCard key={index} openDelay={300} closeDelay={200}>
            <div className="group relative">
              <HoverCardTrigger asChild>
                <div
                  className={cn(
                    "relative flex size-14 cursor-pointer items-center justify-center overflow-hidden rounded-md border",
                    "border-[var(--vscode-input-border)] bg-[var(--vscode-input-background)] hover:border-[var(--vscode-focusBorder)]",
                  )}
                >
                  {(isImage || (isVideo && previewUrl)) && previewUrl ? (
                    <>
                      <img
                        src={previewUrl}
                        alt={file.name}
                        className={cn(
                          "h-full w-full object-cover",
                          isUploading && "opacity-50",
                        )}
                      />
                      {isVideo && (
                        <div className="absolute inset-0 flex items-center justify-center bg-black/30">
                          <Play className="size-5 text-white opacity-60" />
                        </div>
                      )}
                    </>
                  ) : isVideo ? (
                    <div className="flex h-full w-full items-center justify-center">
                      <Video className="size-8 text-[var(--vscode-foreground)]" />
                    </div>
                  ) : (
                    <div className="flex h-full w-full items-center justify-center">
                      <FileIcon
                        path={file.name}
                        className="inline-flex size-8 items-center justify-between before:text-3xl"
                      />
                    </div>
                  )}

                  {/* Overlay for uploading status */}
                  {isUploading && (
                    <div className="absolute inset-0 flex flex-col items-center justify-center bg-black bg-opacity-30">
                      <Loader2 className="size-4 animate-spin text-white" />
                    </div>
                  )}
                </div>
              </HoverCardTrigger>
<<<<<<< HEAD
              <button
                type="button"
                onClick={() => onRemove(index)}
                className={cn(
                  "-top-2 -right-2 absolute flex h-5 w-5 items-center justify-center rounded-full p-0.5 text-xs",
                  "bg-secondary text-secondary-foreground opacity-70 transition-opacity hover:opacity-100",
                )}
                aria-label={t("attachmentPreview.removeAttachment")}
              >
                <X className="size-3.5" />
              </button>
=======
              {!isUploading && (
                <button
                  type="button"
                  onClick={() => onRemove(index)}
                  className={cn(
                    "-top-2 -right-2 absolute flex h-5 w-5 items-center justify-center rounded-full p-0.5 text-xs",
                    "bg-secondary text-secondary-foreground opacity-70 transition-opacity hover:opacity-100",
                  )}
                  aria-label="Remove attachment"
                >
                  <X className="size-3.5" />
                </button>
              )}
>>>>>>> 577db32e
            </div>
            {isPdf ? (
              <HoverCardContent className="w-auto max-w-xs p-2">
                <div className="flex items-center gap-2">
                  <FileIcon path={file.name} className="size-8 flex-shrink-0" />
                  <div className="flex flex-col gap-1 overflow-hidden">
                    <div className="truncate font-medium text-xs">
                      {file.name}
                    </div>
                    <div className="text-[var(--vscode-descriptionForeground)] text-xs">
                      {(file.size / 1024).toFixed(1)} KB
                    </div>
                  </div>
                </div>
              </HoverCardContent>
            ) : (
              <HoverCardContent className="max-h-[80vh] w-auto max-w-[95vw] p-2">
                <div className="flex flex-col gap-2">
                  <div className="flex items-center justify-between">
                    <div className="max-w-[300px] truncate font-medium text-xs">
                      {file.name}
                    </div>
                    {isUploading && (
                      <div className="flex items-center gap-1 text-xs">
                        <Loader2 className="h-3 w-3 animate-spin" />
                        <span>{t("attachmentPreview.uploading")}</span>
                      </div>
                    )}
                  </div>

                  <div className="overflow-hidden rounded-md border border-[var(--input-border)]">
                    <div className="relative flex items-center justify-center bg-[var(--vscode-input-background)]">
                      {isImage && previewUrl && (
                        <CopyableImage
                          src={previewUrl}
                          alt={file.name}
                          className="h-auto max-w-[90vw] object-contain"
                          style={{
                            maxHeight: "calc(60vh - 1rem)",
                            minWidth: "200px",
                          }}
                        />
                      )}
                      {isVideo && (
                        <video
                          src={URL.createObjectURL(file)}
                          controls
                          className="h-auto max-w-[90vw] object-contain"
                          style={{
                            maxHeight: "calc(60vh - 1rem)",
                            minWidth: "200px",
                          }}
                        >
                          <track kind="captions" />
                        </video>
                      )}
                      {!isImage && !isVideo && (
                        <div
                          className="flex h-48 w-full items-center justify-center"
                          style={{ minWidth: "200px" }}
                        >
                          <FileIcon path={file.name} className="size-16" />
                        </div>
                      )}
                    </div>
                  </div>

                  <div className="text-[var(--vscode-descriptionForeground)] text-xs">
                    {(file.size / 1024).toFixed(1)} KB
                  </div>
                </div>
              </HoverCardContent>
            )}
          </HoverCard>
        );
      })}
    </div>
  );
}<|MERGE_RESOLUTION|>--- conflicted
+++ resolved
@@ -161,19 +161,6 @@
                   )}
                 </div>
               </HoverCardTrigger>
-<<<<<<< HEAD
-              <button
-                type="button"
-                onClick={() => onRemove(index)}
-                className={cn(
-                  "-top-2 -right-2 absolute flex h-5 w-5 items-center justify-center rounded-full p-0.5 text-xs",
-                  "bg-secondary text-secondary-foreground opacity-70 transition-opacity hover:opacity-100",
-                )}
-                aria-label={t("attachmentPreview.removeAttachment")}
-              >
-                <X className="size-3.5" />
-              </button>
-=======
               {!isUploading && (
                 <button
                   type="button"
@@ -182,12 +169,11 @@
                     "-top-2 -right-2 absolute flex h-5 w-5 items-center justify-center rounded-full p-0.5 text-xs",
                     "bg-secondary text-secondary-foreground opacity-70 transition-opacity hover:opacity-100",
                   )}
-                  aria-label="Remove attachment"
+                  aria-label={t("attachmentPreview.removeAttachment")}
                 >
                   <X className="size-3.5" />
                 </button>
               )}
->>>>>>> 577db32e
             </div>
             {isPdf ? (
               <HoverCardContent className="w-auto max-w-xs p-2">
