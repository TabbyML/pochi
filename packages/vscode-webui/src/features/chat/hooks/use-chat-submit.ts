import type { PendingApproval } from "@/features/approval";
import type { useAttachmentUpload } from "@/lib/hooks/use-attachment-upload";
import type { UseChatHelpers } from "@ai-sdk/react";
import { prompts } from "@getpochi/common";
import type { Message } from "@getpochi/livekit";
import type { FileUIPart } from "ai";
import type React from "react";
import { useCallback } from "react";
import { useAutoApproveGuard, useToolCallLifeCycle } from "../lib/chat-state";

type UseChatReturn = Pick<UseChatHelpers<Message>, "sendMessage" | "stop">;

type UseAttachmentUploadReturn = ReturnType<typeof useAttachmentUpload>;

interface UseChatSubmitProps {
  chat: UseChatReturn;
  input: string;
  setInput: React.Dispatch<React.SetStateAction<string>>;
  attachmentUpload: UseAttachmentUploadReturn;
  isSubmitDisabled: boolean;
  isLoading: boolean;
  newCompactTaskPending: boolean;
  pendingApproval: PendingApproval | undefined;
  queuedMessages: string[];
  setQueuedMessages: React.Dispatch<React.SetStateAction<string[]>>;
}

export function useChatSubmit({
  chat,
  input,
  setInput,
  attachmentUpload,
  isSubmitDisabled,
  isLoading,
  newCompactTaskPending,
  pendingApproval,
  queuedMessages,
  setQueuedMessages,
}: UseChatSubmitProps) {
  const autoApproveGuard = useAutoApproveGuard();
  const { executingToolCalls, previewingToolCalls } = useToolCallLifeCycle();
  const isExecuting = executingToolCalls.length > 0;
  const isPreviewing = (previewingToolCalls?.length ?? 0) > 0;

  const abortExecutingToolCalls = useCallback(() => {
    for (const toolCall of executingToolCalls) {
      toolCall.abort();
    }
  }, [executingToolCalls]);

  const abortPreviewingToolCalls = useCallback(() => {
    for (const toolCall of previewingToolCalls || []) {
      toolCall.abort();
    }
  }, [previewingToolCalls]);

  const { sendMessage, stop: stopChat } = chat;
  const {
    files,
    isUploading,
    upload,
    cancelUpload,
    clearError: clearUploadError,
  } = attachmentUpload;

  const handleStop = useCallback(() => {
    // Compacting is not allowed to be stopped.
    if (newCompactTaskPending) return;

    if (isPreviewing) {
      abortPreviewingToolCalls();
    }

    if (isExecuting) {
      abortExecutingToolCalls();
    } else if (isUploading) {
      cancelUpload();
    } else if (isLoading) {
      stopChat();
      return true;
    } else if (pendingApproval?.name === "retry") {
      pendingApproval.stopCountdown();
    }
  }, [
    newCompactTaskPending,
    isExecuting,
    isPreviewing,
    isUploading,
    isLoading,
    pendingApproval,
    abortExecutingToolCalls,
    abortPreviewingToolCalls,
    cancelUpload,
    stopChat,
  ]);

  /**
   * Handles form submission, sending both the current input and any queued messages.
   * This function supports text and file attachments.
   */
  const handleSubmit = useCallback(
    async (e?: React.FormEvent<HTMLFormElement>) => {
      e?.preventDefault();

      // Compacting is not allowed to be stopped.
      if (newCompactTaskPending) return;

      const content = input.trim();
      const allMessages = [...queuedMessages];
      if (content) {
        allMessages.push(content);
      }
      if (isSubmitDisabled && allMessages.length === 0) {
        return;
      }

      if (handleStop()) {
        // break isLoading, we need to wait for some time to avoid racing between stop and submit.
        await new Promise((resolve) => setTimeout(resolve, 25));
      }

      autoApproveGuard.current = false;
      if (files.length > 0) {
        try {
          const uploadedAttachments = await upload();
          const parts = prepareMessageParts(content, uploadedAttachments);

          sendMessage({
<<<<<<< HEAD
            text: allMessages.join("\n") || " ",
            files: uploadedAttachments,
=======
            parts,
>>>>>>> 8e3306d5
          });

          setInput("");
          setQueuedMessages([]);
        } catch (error) {
          // Error is already handled by the hook
          return;
        }
      } else if (allMessages.length > 0) {
        autoApproveGuard.current = true;
        clearUploadError();
        sendMessage({
          text: allMessages.join("\n\n"),
        });
        setInput("");
        setQueuedMessages([]);
      }
    },
    [
      isSubmitDisabled,
      handleStop,
      files.length,
      input,
      autoApproveGuard,
      upload,
      sendMessage,
      setInput,
      clearUploadError,
      newCompactTaskPending,
      queuedMessages,
      setQueuedMessages,
    ],
  );

<<<<<<< HEAD
  /**
   * Submits only the queued messages.
   * This is for text-only messages and does not include the current input.
   */
  const handleSubmitQueuedMessages = useCallback(async () => {
    // Compacting is not allowed to be stopped.
    if (newCompactTaskPending) return;

    if (isSubmitDisabled && queuedMessages.length === 0) {
      return;
    }

    if (handleStop()) {
      // break isLoading, we need to wait for some time to avoid racing between stop and submit.
      await new Promise((resolve) => setTimeout(resolve, 25));
    }

    autoApproveGuard.current = true;
    clearUploadError();
    sendMessage({
      text: queuedMessages.join("\n\n"),
    });
    setQueuedMessages([]);
  }, [
    isSubmitDisabled,
    handleStop,
    autoApproveGuard,
    sendMessage,
    clearUploadError,
    newCompactTaskPending,
    queuedMessages,
    setQueuedMessages,
  ]);

  return {
    handleSubmit,
    handleStop,
    handleSubmitQueuedMessages,
  };
=======
  return { handleSubmit, handleStop };
}

function prepareMessageParts(input: string, files: FileUIPart[]) {
  const parts: Message["parts"] = [...files];
  parts.push({
    type: "text",
    text: prompts.createSystemReminder(
      `Attached files: ${files.map((file) => file.url).join(", ")}`,
    ),
  });
  if (input) {
    parts.push({ type: "text", text: input });
  }
  return parts;
>>>>>>> 8e3306d5
}<|MERGE_RESOLUTION|>--- conflicted
+++ resolved
@@ -123,15 +123,13 @@
       if (files.length > 0) {
         try {
           const uploadedAttachments = await upload();
-          const parts = prepareMessageParts(content, uploadedAttachments);
+          const parts = prepareMessageParts(
+            allMessages.join("\n"),
+            uploadedAttachments,
+          );
 
           sendMessage({
-<<<<<<< HEAD
-            text: allMessages.join("\n") || " ",
-            files: uploadedAttachments,
-=======
             parts,
->>>>>>> 8e3306d5
           });
 
           setInput("");
@@ -166,7 +164,6 @@
     ],
   );
 
-<<<<<<< HEAD
   /**
    * Submits only the queued messages.
    * This is for text-only messages and does not include the current input.
@@ -206,8 +203,6 @@
     handleStop,
     handleSubmitQueuedMessages,
   };
-=======
-  return { handleSubmit, handleStop };
 }
 
 function prepareMessageParts(input: string, files: FileUIPart[]) {
@@ -222,5 +217,4 @@
     parts.push({ type: "text", text: input });
   }
   return parts;
->>>>>>> 8e3306d5
 }