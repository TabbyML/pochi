--- conflicted
+++ resolved
@@ -17,12 +17,7 @@
           <CustomAgentSection />
           <WorkflowsSection />
           <ToolsSection />
-<<<<<<< HEAD
-          <ModelSection user={user} />
-=======
           <ModelSection />
-          <CustomAgentSection />
->>>>>>> 5dae002b
           <AdvancedSettingsSection />
         </div>
       </ScrollArea>
