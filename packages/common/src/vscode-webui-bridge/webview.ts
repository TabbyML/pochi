--- conflicted
+++ resolved
@@ -283,7 +283,6 @@
     parentId: string | undefined;
   }): Promise<void>;
 
-<<<<<<< HEAD
   bridgeStoreEvent(
     webviewKind: "sidebar" | "pane",
     event: unknown,
@@ -292,11 +291,9 @@
   diff(base?: string): Promise<boolean>;
 
   createTerminal(webviewKind: "sidebar" | "pane"): Promise<void>;
-=======
   onTaskUpdated(taskData: unknown): Promise<void>;
 
   readWorktrees(): Promise<ThreadSignalSerialization<GitWorktree[]>>;
->>>>>>> 1d47b3c8
 }
 
 export interface WebviewHostApi {
