import type { PreviewReturnType } from "@getpochi/tools";
import type { ThreadAbortSignalSerialization } from "@quilted/threads";
import type { ThreadSignalSerialization } from "@quilted/threads/signals";
import type { Environment } from "../base";
import type { UserInfo } from "../configuration";
import type {
  CaptureEvent,
  CustomAgentFile,
  GitWorktree,
  McpStatus,
  NewTaskParams,
  ResourceURI,
  RuleFile,
  SaveCheckpointOptions,
  SessionState,
  TaskIdParams,
  UserEditsDiff,
  WorkspaceState,
} from "./index";
import type { DisplayModel } from "./types/model";
import type { PochiCredentials } from "./types/pochi";

export interface VSCodeHostApi {
  readResourceURI(): Promise<ResourceURI>;

  readPochiCredentials(): Promise<PochiCredentials | null>;

  getSessionState<K extends keyof SessionState>(
    keys?: K[],
  ): Promise<Pick<SessionState, K>>;
  setSessionState(state: Partial<SessionState>): Promise<void>;

  getWorkspaceState<K extends keyof WorkspaceState>(
    key: K,
    defaultValue?: WorkspaceState[K],
  ): Promise<WorkspaceState[K]>;

  setWorkspaceState<K extends keyof WorkspaceState>(
    key: K,
    value: WorkspaceState[K],
  ): Promise<void>;

  readEnvironment(options: {
    isSubTask?: boolean;
    webviewKind: "sidebar" | "pane";
  }): Promise<Environment>;

  previewToolCall(
    toolName: string,
    args: unknown,
    options: {
      toolCallId: string;
      state: "partial-call" | "call" | "result";
      abortSignal?: ThreadAbortSignalSerialization;
      nonInteractive?: boolean;
    },
  ): Promise<PreviewReturnType>;

  /**
   * Execute a tool call.
   * @param toolName The name of the tool to execute.
   * @param args The arguments to pass to the tool.
   * @param options Options for the tool call.
   * @return A promise that resolves to the result of the tool call.
   *         The result can be any type, depending on the tool's implementation.
   *         for "executeCommand" tool, the result is {@link ExecuteCommandResult}.
   */
  executeToolCall(
    toolName: string,
    args: unknown,
    options: {
      toolCallId: string;
      abortSignal: ThreadAbortSignalSerialization;
      nonInteractive?: boolean;
      contentType?: string[];
    },
  ): Promise<unknown>;

  listFilesInWorkspace(): Promise<
    {
      filepath: string;
      isDir: boolean;
    }[]
  >;

  listAutoCompleteCandidates(): Promise<string[]>;

  /**
   * List all rule files in the workspace and home directory.
   */
  listRuleFiles(): Promise<RuleFile[]>;

  /**
   * List all workflows from .pochirules/workflows directory
   * Returns an array of objects containing the name and content of each workflow.
   */
  listWorkflows(): Promise<
    {
      id: string;
      path: string;
      content: string;
      frontmatter: { model?: string };
    }[]
  >;

  /**
   * Get active tabs with real-time updates via ThreadSignal
   * Each tab is represented by an object with:
   * - filepath: Path to the file
   *   - For files within workspace: Returns path relative to workspace root (e.g., "src/index.ts")
   *   - For files outside workspace: Returns the absolute file path unchanged (e.g., "/Users/name/project/file.ts")
   * - isDir: Boolean indicating if the item is a directory
   *
   */
  readActiveTabs(): Promise<
    ThreadSignalSerialization<Array<{ filepath: string; isDir: boolean }>>
  >;

  readActiveSelection(): Promise<
    ThreadSignalSerialization<
      Environment["workspace"]["activeSelection"] | undefined
    >
  >;

  readVisibleTerminals(): Promise<{
    terminals: ThreadSignalSerialization<
      Environment["workspace"]["terminals"] | undefined
    >;
    openBackgroundJobTerminal: (backgroundJobId: string) => Promise<void>;
  }>;

  /**
   * Opens a file at the specified file path.
   *
   * @param filePath - The path to the file to be opened.
   * @param options - Optional parameters for opening the file.
   * @param options.start - The starting line number (1-based) to open the file at.
   * @param options.end - The ending line number (1-based) to open the file at.
   * @param options.preserveFocus - If true, the file will be opened without changing focus. Only applicable for text files.
   * @param options.fallbackGlobPattern - A glob pattern to find file to open if filePath not exist.
   */
  openFile(
    filePath: string,
    options?: {
      start?: number;
      end?: number;
      preserveFocus?: boolean;
      base64Data?: string;
      fallbackGlobPattern?: string;
      cellId?: string;
    },
  ): void;

  readCurrentWorkspace(): Promise<string | null>;

  readCustomAgents(): Promise<ThreadSignalSerialization<CustomAgentFile[]>>;

  executeBashCommand: (
    command: string,
    abortSignal: ThreadAbortSignalSerialization,
  ) => Promise<{ output: string; error?: string }>;

  readMinionId(): Promise<string | null>;

  /**
   * @param event - The event name.
   * @param properties - The event properties.
   */
  capture(e: CaptureEvent): Promise<void>;

  /**
   * Get all configured MCP server connection status and tools.
   * Use {@link executeToolCall} to execute the tool.
   */
  readMcpStatus(): Promise<ThreadSignalSerialization<McpStatus>>;

  /**
   * get external rules like cursor rules.
   * @returns Array of external rule file paths
   */
  fetchThirdPartyRules(): Promise<{
    rulePaths: string[];
    workspaceRuleExists: boolean;
    copyRules: () => Promise<void>;
  }>;

  fetchAvailableThirdPartyMcpConfigs(): Promise<{
    availableConfigs: {
      name: string;
      path: string;
      description: string;
    }[];
    importFromAllConfigs: () => Promise<void>;
    importFromConfig: (configPath: {
      name: string;
      path: string;
      description: string;
    }) => Promise<void>;
    openConfig: (configPath: {
      name: string;
      path: string;
      description: string;
    }) => Promise<void>;
  }>;

  /**
   * Opens the specified URI in the user's default web browser or external application.
   * @param uri - The URI to open in an external application.
   */
  openExternal(uri: string): Promise<void>;

  /**
   * Saves a checkpoint with the given message.
   * @param message - The message to save as a checkpoint.
   * @returns A promise that resolves to a commit hash representing the saved checkpoint. If the repository is clean, it returns undefined.
   */
  saveCheckpoint(
    message: string,
    options?: SaveCheckpointOptions,
  ): Promise<string | null>;

  /**
   * Restores the checkpoint to the latest commit or a specific commit hash.
   * @param commitHash - The commit hash to restore to. If not provided, restores to the latest checkpoint.
   */
  restoreCheckpoint(commitHash?: string): Promise<void>;

  readCheckpointPath(): Promise<string | undefined>;

  /**
   * Reads user edits since the last checkpoint as diff stats.
   * @param fromCheckpoint - checkpoint hash to compare from.
   * @returns A promise that resolves to an array of file diff stats, or null if no edits.
   */
  diffWithCheckpoint(fromCheckpoint: string): Promise<UserEditsDiff[] | null>;

  /**
   * Shows the code diff between two checkpoints.
   * @param title - The title of the diff view.
   * @param checkpoint - An object containing the origin and modified checkpoint commits.
   * @param displayPath - The file path to display in the diff view. If not provided, the diff will be shown for all files.
   * @return A promise that resolves to a boolean indicating whether the diff was shown successfully.
   * If there is no diff, it resolves to false.
   */
  showCheckpointDiff(
    title: string,
    checkpoint: {
      origin: string;
      modified?: string;
    },
    displayPath?: string,
  ): Promise<boolean>;

  readExtensionVersion(): Promise<string>;

  readAutoSaveDisabled(): Promise<ThreadSignalSerialization<boolean>>;

  /**
   * Show an information message to users. Optionally provide an array of items which will be presented as
   * clickable buttons.
   *
   * @param message The message to show.
   * @param options Configures the behaviour of the message.
   * @param items A set of items that will be rendered as actions in the message.
   * @returns A thenable that resolves to the selected item or `undefined` when being dismissed.
   */
  showInformationMessage<T extends string>(
    message: string,
    options: { modal?: boolean; detail?: string },
    ...items: T[]
  ): Promise<T | undefined>;

  readModelList(): Promise<ThreadSignalSerialization<DisplayModel[]>>;

  readUserStorage(): Promise<
    ThreadSignalSerialization<Record<string, UserInfo>>
  >;

  openTaskInPanel(options: {
    id: string;
    cwd: string;
    parentId: string | undefined;
  }): Promise<void>;

<<<<<<< HEAD
  onTaskUpdated(taskData: unknown): Promise<void>;
=======
  bridgeStoreEvent(
    webviewKind: "sidebar" | "pane",
    event: unknown,
  ): Promise<void>;

  readWorktrees(): Promise<ThreadSignalSerialization<GitWorktree[]>>;
>>>>>>> 2d05e5a8
}

export interface WebviewHostApi {
  /**
   * @param params - Existing task id or new task params.
   */
  openTask(params: TaskIdParams | NewTaskParams): void;

  openTaskList(): void;

  openSettings(): void;

  onAuthChanged(): void;

  isFocused(): Promise<boolean>;

  commitTaskUpdated(event: unknown): Promise<void>;
}<|MERGE_RESOLUTION|>--- conflicted
+++ resolved
@@ -282,16 +282,9 @@
     parentId: string | undefined;
   }): Promise<void>;
 
-<<<<<<< HEAD
   onTaskUpdated(taskData: unknown): Promise<void>;
-=======
-  bridgeStoreEvent(
-    webviewKind: "sidebar" | "pane",
-    event: unknown,
-  ): Promise<void>;
 
   readWorktrees(): Promise<ThreadSignalSerialization<GitWorktree[]>>;
->>>>>>> 2d05e5a8
 }
 
 export interface WebviewHostApi {
