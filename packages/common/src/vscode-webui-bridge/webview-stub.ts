import type { ThreadAbortSignalSerialization } from "@quilted/threads";
import type { ThreadSignalSerialization } from "@quilted/threads/signals";
import type { Environment } from "../base";
import type { UserInfo } from "../configuration";
import type {
  CaptureEvent,
  CustomAgentFile,
  DisplayModel,
  GitWorktree,
  McpStatus,
  PochiCredentials,
  ResourceURI,
  RuleFile,
  SessionState,
  UserEditsDiff,
  VSCodeHostApi,
  WorkspaceState,
} from "./index";

const VSCodeHostStub = {
  readCurrentWorkspace: async () => {
    return Promise.resolve(null);
  },
  readResourceURI: (): Promise<ResourceURI> => {
    return Promise.resolve({} as ResourceURI);
  },
  readPochiCredentials: (): Promise<PochiCredentials | null> => {
    return Promise.resolve({} as PochiCredentials | null);
  },
  getSessionState: <K extends keyof SessionState>(
    _keys?: K[],
  ): Promise<Pick<SessionState, K>> => {
    return Promise.resolve({} as Pick<SessionState, K>);
  },
  setSessionState: (_state: Partial<SessionState>): Promise<void> => {
    return Promise.resolve();
  },
  getWorkspaceState: <K extends keyof WorkspaceState>(
    _key: K,
  ): Promise<WorkspaceState[K]> => {
    return Promise.resolve({} as WorkspaceState[K]);
  },
  setWorkspaceState: <K extends keyof WorkspaceState>(
    _key: K,
    _value: WorkspaceState[K],
  ): Promise<void> => {
    return Promise.resolve();
  },
  readEnvironment: (_options: {
    isSubTask?: boolean;
    webviewKind: "sidebar" | "pane";
  }): Promise<Environment> => {
    return Promise.resolve({} as Environment);
  },
  previewToolCall: (
    _toolName: string,
    _args: unknown,
    _options: {
      toolCallId: string;
      state: "partial-call" | "call" | "result";
    },
  ): Promise<{ error: string } | undefined> => {
    return Promise.resolve(undefined);
  },
  executeToolCall: (
    _toolName: string,
    _args: unknown,
    _options: {
      toolCallId: string;
      abortSignal: ThreadAbortSignalSerialization;
    },
  ): Promise<unknown> => {
    return Promise.resolve(undefined);
  },
  executeBashCommand: (
    _command: string,
    _abortSignal: ThreadAbortSignalSerialization,
  ): Promise<{ output: string; error?: string }> => {
    return Promise.resolve({} as { output: string; error?: string });
  },
  listFilesInWorkspace: (): Promise<{ filepath: string; isDir: boolean }[]> => {
    return Promise.resolve([{ filepath: "test", isDir: false }]);
  },
  listAutoCompleteCandidates(): Promise<string[]> {
    return Promise.resolve([]);
  },
  listRuleFiles: (): Promise<RuleFile[]> => {
    return Promise.resolve([]);
  },
  listWorkflows: (): Promise<
    {
      id: string;
      path: string;
      content: string;
      frontmatter: { model?: string };
    }[]
  > => {
    return Promise.resolve([]);
  },
  readActiveTabs: (): Promise<
    ThreadSignalSerialization<Array<{ filepath: string; isDir: boolean }>>
  > => {
    return Promise.resolve(
      {} as ThreadSignalSerialization<
        Array<{ filepath: string; isDir: boolean }>
      >,
    );
  },
  readActiveSelection: (): Promise<
    ThreadSignalSerialization<
      Environment["workspace"]["activeSelection"] | undefined
    >
  > => {
    return Promise.resolve(
      {} as ThreadSignalSerialization<
        Environment["workspace"]["activeSelection"] | undefined
      >,
    );
  },
  openFile: (
    _filePath: string,
    _options?: { start?: number; end?: number; preserveFocus?: boolean },
  ): void => {},
  capture: (_e: CaptureEvent): Promise<void> => {
    return Promise.resolve();
  },
  readMcpStatus: (): Promise<ThreadSignalSerialization<McpStatus>> => {
    return Promise.resolve({} as ThreadSignalSerialization<McpStatus>);
  },
  fetchThirdPartyRules: (): Promise<{
    rulePaths: string[];
    workspaceRuleExists: boolean;
    copyRules: () => Promise<void>;
  }> => {
    return Promise.resolve({
      rulePaths: [],
      workspaceRuleExists: false,
      copyRules: () => Promise.resolve(),
    });
  },
  fetchAvailableThirdPartyMcpConfigs: (): Promise<{
    availableConfigs: {
      name: string;
      path: string;
      description: string;
    }[];
    importFromAllConfigs: () => Promise<void>;
    importFromConfig: (configPath: {
      name: string;
      path: string;
      description: string;
    }) => Promise<void>;
    openConfig: (configPath: {
      name: string;
      path: string;
      description: string;
    }) => Promise<void>;
  }> => {
    return Promise.resolve({
      availableConfigs: [],
      importFromAllConfigs: () => Promise.resolve(),
      importFromConfig: () => Promise.resolve(),
      openConfig: () => Promise.resolve(),
    });
  },
  openExternal: (_uri: string): Promise<void> => {
    return Promise.resolve();
  },
  readMinionId: async () => {
    return Promise.resolve(null);
  },
  saveCheckpoint: async (): Promise<string | null> => {
    return "";
  },
  restoreCheckpoint: async (): Promise<void> => {
    return Promise.resolve();
  },
  readCheckpointPath: async (): Promise<string | undefined> => {
    return Promise.resolve(undefined);
  },
  diffWithCheckpoint: async (
    _fromCheckpoint: string,
  ): Promise<UserEditsDiff[] | null> => {
    return Promise.resolve(null);
  },
  showCheckpointDiff: async (): Promise<boolean> => {
    return Promise.resolve(true);
  },
  readExtensionVersion: () => {
    return Promise.resolve("");
  },
  readAutoSaveDisabled: () => {
    return Promise.resolve({} as ThreadSignalSerialization<boolean>);
  },
  showInformationMessage: async (): Promise<undefined> => {
    return Promise.resolve(undefined);
  },
  readVisibleTerminals: async (): Promise<{
    terminals: ThreadSignalSerialization<
      Environment["workspace"]["terminals"] | undefined
    >;
    openBackgroundJobTerminal: (backgroundJobId: string) => Promise<void>;
  }> => {
    return Promise.resolve({
      terminals: {} as ThreadSignalSerialization<
        Environment["workspace"]["terminals"] | undefined
      >,
      openBackgroundJobTerminal: async (
        _backgroundJobId: string,
      ): Promise<void> => {
        return Promise.resolve();
      },
    });
  },
  readModelList: async () => {
    return Promise.resolve({} as ThreadSignalSerialization<DisplayModel[]>);
  },
  readUserStorage: async () => {
    return Promise.resolve(
      {} as ThreadSignalSerialization<Record<string, UserInfo>>,
    );
  },
  readCustomAgents: async (): Promise<
    ThreadSignalSerialization<CustomAgentFile[]>
  > => {
    return Promise.resolve({} as ThreadSignalSerialization<CustomAgentFile[]>);
  },

  openTaskInPanel: async (): Promise<void> => {},

<<<<<<< HEAD
  bridgeStoreEvent: async (): Promise<void> => {},

  diff: async (_base?: string): Promise<boolean> => {
    return false;
  },

  createTerminal: async (_webviewKind: "sidebar" | "pane"): Promise<void> => {},
=======
  onTaskUpdated: async (): Promise<void> => {},

  readWorktrees: async (): Promise<
    ThreadSignalSerialization<GitWorktree[]>
  > => {
    return Promise.resolve({} as ThreadSignalSerialization<GitWorktree[]>);
  },
>>>>>>> 1d47b3c8
} satisfies VSCodeHostApi;

export function createVscodeHostStub(overrides?: Partial<VSCodeHostApi>) {
  return { ...VSCodeHostStub, ...overrides };
}<|MERGE_RESOLUTION|>--- conflicted
+++ resolved
@@ -228,7 +228,6 @@
 
   openTaskInPanel: async (): Promise<void> => {},
 
-<<<<<<< HEAD
   bridgeStoreEvent: async (): Promise<void> => {},
 
   diff: async (_base?: string): Promise<boolean> => {
@@ -236,7 +235,6 @@
   },
 
   createTerminal: async (_webviewKind: "sidebar" | "pane"): Promise<void> => {},
-=======
   onTaskUpdated: async (): Promise<void> => {},
 
   readWorktrees: async (): Promise<
@@ -244,7 +242,6 @@
   > => {
     return Promise.resolve({} as ThreadSignalSerialization<GitWorktree[]>);
   },
->>>>>>> 1d47b3c8
 } satisfies VSCodeHostApi;
 
 export function createVscodeHostStub(overrides?: Partial<VSCodeHostApi>) {
