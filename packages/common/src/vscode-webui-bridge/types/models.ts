--- conflicted
+++ resolved
@@ -1,80 +1,5 @@
 import type { LanguageModelV2Prompt } from "@ai-sdk/provider";
 import type { ThreadAbortSignalSerialization } from "@quilted/threads";
-<<<<<<< HEAD
-import z from "zod";
-
-const BaseModelSettings = z.object({
-  id: z
-    .string()
-    .describe('Model provider identifier, e.g., "openai", "anthropic", etc.'),
-  name: z
-    .string()
-    .optional()
-    .describe('Model provider name, e.g., "OpenAI", "Anthropic", etc.'),
-  models: z.array(
-    z.object({
-      name: z
-        .string()
-        .optional()
-        .describe('Display name of the model, e.g., "GPT-4o"'),
-      id: z.string().describe('Identifier for the model, e.g., "gpt-4o"'),
-      maxTokens: z
-        .number()
-        .optional()
-        .default(4096)
-        .describe("Maximum number of generated tokens for the model"),
-      contextWindow: z
-        .number()
-        .optional()
-        .default(100000)
-        .describe("Context window size for the model"),
-      useToolCallMiddleware: z
-        .boolean()
-        .optional()
-        .describe("Whether to use tool call middleware"),
-    }),
-  ),
-});
-
-const OpenAIModelSettings = BaseModelSettings.extend({
-  kind: z.optional(z.literal("openai")),
-  baseURL: z
-    .string()
-    .describe(
-      'Base URL for the model provider\'s API, e.g., "https://api.openai.com/v1"',
-    ),
-  apiKey: z
-    .string()
-    .optional()
-    .describe("API key for the model provider, if required."),
-});
-
-const GoogleVertexTuningModelSettings = BaseModelSettings.extend({
-  kind: z.literal("google-vertex-tuning"),
-  location: z.string().describe("Location of the model, e.g., us-central1"),
-  credentials: z.string().describe("Credentials for the vertex model."),
-});
-
-const AiGatewayModelSettings = BaseModelSettings.extend({
-  kind: z.literal("ai-gateway"),
-  apiKey: z
-    .string()
-    .optional()
-    .describe("API key for the model provider, if required."),
-});
-
-export const CustomModelSetting = z.discriminatedUnion("kind", [
-  OpenAIModelSettings,
-  GoogleVertexTuningModelSettings,
-  AiGatewayModelSettings,
-]);
-
-/**
- * Custom model setting
- */
-export type CustomModelSetting = z.infer<typeof CustomModelSetting>;
-=======
->>>>>>> 40b6be46
 
 export interface VSCodeLmModel {
   vendor?: string;
