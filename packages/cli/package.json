--- conflicted
+++ resolved
@@ -43,14 +43,11 @@
     "node-machine-id": "catalog:",
     "ora": "^8.2.0",
     "remeda": "catalog:",
-<<<<<<< HEAD
     "semver": "^7.6.3"
   },
   "dependencies": {
-    "tabtab": "^3.0.2"
-=======
+    "tabtab": "^3.0.2",
     "semver": "^7.6.3",
     "zod": "catalog:"
->>>>>>> 658cb0a1
   }
 }