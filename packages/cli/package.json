--- conflicted
+++ resolved
@@ -23,11 +23,8 @@
     "@getpochi/vendor-claude-code": "workspace:*",
     "@getpochi/vendor-gemini-cli": "workspace:*",
     "@getpochi/vendor-pochi": "workspace:*",
-<<<<<<< HEAD
     "@getpochi/vendor-codex": "workspace:*",
-=======
     "@inquirer/select": "^4.3.2",
->>>>>>> 244b0a62
     "@livestore/adapter-node": "catalog:",
     "@livestore/livestore": "catalog:",
     "@livestore/sync-cf": "catalog:",
