--- conflicted
+++ resolved
@@ -124,11 +124,8 @@
 
   constructor(options: RunnerOptions) {
     this.cwd = options.cwd;
-<<<<<<< HEAD
     this.abortSignal = options.abortSignal;
-=======
     this.llm = options.llm;
->>>>>>> 78dda4e6
     this.toolCallOptions = {
       rg: options.rg,
       customAgents: options.customAgents,
