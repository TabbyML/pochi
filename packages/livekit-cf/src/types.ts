import type { ClientDoWithRpcCallback } from "@livestore/adapter-cloudflare";
import type { CfTypes } from "@livestore/sync-cf/cf-worker";
import type * as SyncBackend from "@livestore/sync-cf/cf-worker";

export type Env = {
  CLIENT_DO: CfTypes.DurableObjectNamespace<ClientDoCallback>;
  SYNC_BACKEND_DO: CfTypes.DurableObjectNamespace<SyncBackend.SyncBackendRpcInterface>;
  ADMIN_SECRET: string;
  POCHI_API_KEY: string;
  ENVIRONMENT: "dev" | "prod" | undefined;
  ASSETS: CfTypes.Fetcher;
<<<<<<< HEAD
  WEBHOOK_URL?: string;
=======
  CACHE: CfTypes.KVNamespace;
>>>>>>> 567f0a38
};

export type User = {
  id: string;
  name: string;
  email: string;
  image: string;
  emailVerified: boolean;
};

export interface ClientDoCallback extends ClientDoWithRpcCallback {
  setOwner: (user: User) => Promise<void>;
  signalKeepAlive: (storeId: string) => Promise<void>;
}<|MERGE_RESOLUTION|>--- conflicted
+++ resolved
@@ -9,11 +9,8 @@
   POCHI_API_KEY: string;
   ENVIRONMENT: "dev" | "prod" | undefined;
   ASSETS: CfTypes.Fetcher;
-<<<<<<< HEAD
   WEBHOOK_URL?: string;
-=======
   CACHE: CfTypes.KVNamespace;
->>>>>>> 567f0a38
 };
 
 export type User = {
