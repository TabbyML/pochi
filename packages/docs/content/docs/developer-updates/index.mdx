--- conflicted
+++ resolved
@@ -16,19 +16,19 @@
 
 --- */}
 
-<<<<<<< HEAD
 ## [Closing the Loop: How Reinforcement Learning is Changing AI Coding](./reinforcement-learning-in-ai-coding)
 
 #### Dec 12, 2025
 
 <include>./reinforcement-learning-in-ai-coding.mdx</include>
-=======
+
+---
+
 ## [Weekly Update #14](./2025-12-12-weekly-update-14)
 
 #### Dec 12, 2025
 
 <include>./2025-12-12-weekly-update-14.mdx</include>
->>>>>>> 72ac6f44
 
 ---
 
