--- conflicted
+++ resolved
@@ -123,8 +123,13 @@
 function getCustomModelSetting(): CustomModelSetting[] | undefined {
   const customModelSettings = vscode.workspace
     .getConfiguration("pochi")
-<<<<<<< HEAD
-    .get("customModelSettings") as CustomModelSetting[] | undefined;
+    .get("customModelSettings") as unknown[] | undefined;
+  if (customModelSettings === undefined) return undefined;
+
+  return customModelSettings
+    .map((x) => CustomModelSetting.safeParse(x))
+    .filter((x) => x.success)
+    .map((x) => x.data);
 }
 
 function getVscodeLmEnabled() {
@@ -137,13 +142,4 @@
   return vscode.workspace
     .getConfiguration("pochi")
     .update("vscodeLmEnabled", value, true);
-=======
-    .get("customModelSettings") as unknown[] | undefined;
-  if (customModelSettings === undefined) return undefined;
-
-  return customModelSettings
-    .map((x) => CustomModelSetting.safeParse(x))
-    .filter((x) => x.success)
-    .map((x) => x.data);
->>>>>>> 8702f33d
 }