{
  "name": "pochi",
  "version": "0.8.8",
  "description": "Pochi is your AI powered team mate. Now available in research preview.",
  "displayName": "Pochi (Research Preview)",
  "publisher": "TabbyML",
  "homepage": "https://www.getpochi.com/",
  "license": "SEE LICENSE IN LICENSE.txt",
  "categories": [
    "Chat",
    "AI",
    "Programming Languages",
    "Machine Learning",
    "Other"
  ],
  "keywords": [
    "pochi",
    "ai",
    "llm",
    "chat",
    "copilot",
    "assistant",
    "agent",
    "claude"
  ],
  "icon": "assets/icons/logo128.png",
  "main": "./dist/extension.js",
  "activationEvents": ["onStartupFinished"],
  "contributes": {
    "authentication": [
      {
        "label": "Pochi",
        "id": "pochi"
      }
    ],
    "views": {
      "pochi": [
        {
          "id": "pochiWebui",
          "type": "webview",
          "name": "Pochi"
        }
      ]
    },
    "viewsContainers": {
      "activitybar": [
        {
          "id": "pochi",
          "title": "Pochi",
          "icon": "assets/icons/terminal.svg"
        }
      ]
    },
    "commands": [
      {
        "command": "pochi.openLoginPage",
        "title": "Open Login Page",
        "category": "Pochi"
      },
      {
        "command": "pochi.logout",
        "title": "Logout",
        "category": "Pochi"
      },
      {
        "command": "pochi.editWorkspaceRules",
        "title": "Edit Workspace Rules",
        "category": "Pochi"
      },
      {
        "command": "pochi.webui.navigate.newTask",
        "title": "New Task",
        "icon": "$(add)",
        "category": "Pochi"
      },
      {
        "command": "pochi.webui.navigate.taskList",
        "title": "Show All Tasks",
        "icon": "$(history)",
        "category": "Pochi"
      },
      {
        "command": "pochi.webui.navigate.settings",
        "title": "Settings",
        "icon": "$(gear)",
        "category": "Pochi"
      },
      {
        "command": "pochi.openSettings",
        "title": "Open Settings",
        "category": "Pochi"
      },
      {
        "command": "pochi.mcp.addServer",
        "title": "Add MCP Server",
        "category": "Pochi"
      },
      {
        "command": "pochi.mcp.openServerSettings",
        "title": "Open MCP Server Settings",
        "category": "Pochi"
      },
      {
        "command": "pochi.mcp.serverControl",
        "title": "MCP Server Control",
        "category": "Pochi"
      },
      {
        "command": "pochi.mcp.toggleToolEnabled",
        "title": "Toggle MCP Tool Enabled",
        "category": "Pochi"
      },
      {
        "command": "pochi.openFileFromDiff",
        "title": "Open File",
        "category": "Pochi",
        "icon": "$(go-to-file)"
      },
      {
        "command": "pochi.openCustomModelSettings",
        "title": "Open Custom Model Settings",
        "category": "Pochi"
      }
    ],
    "menus": {
      "editor/title": [
        {
          "command": "pochi.openFileFromDiff",
          "when": "resourceScheme == 'pochi-diff-changes'",
          "group": "navigation"
        }
      ],
      "commandPalette": [
        {
          "command": "pochi.openLoginPage",
          "when": "false"
        },
        {
          "command": "pochi.logout",
          "when": "false"
        },
        {
          "command": "pochi.webui.navigate.newTask",
          "when": "false"
        },
        {
          "command": "pochi.webui.navigate.taskList",
          "when": "false"
        },
        {
          "command": "pochi.webui.navigate.settings",
          "when": "false"
        },
        {
          "command": "pochi.mcp.serverControl",
          "when": "false"
        },
        {
          "command": "pochi.mcp.toggleToolEnabled",
          "when": "false"
        }
      ],
      "view/title": [
        {
          "command": "pochi.webui.navigate.newTask",
          "when": "view == pochiWebui",
          "group": "navigation@0"
        },
        {
          "command": "pochi.webui.navigate.taskList",
          "when": "view == pochiWebui",
          "group": "navigation@1"
        },
        {
          "command": "pochi.webui.navigate.settings",
          "when": "view == pochiWebui",
          "group": "navigation@2"
        }
      ]
    },
    "keybindings": [
      {
        "command": "pochi.toggleFocus",
        "key": "ctrl+l",
        "mac": "cmd+l"
      }
    ],
    "configuration": [
      {
        "title": "Pochi",
        "properties": {
          "pochi.advanced": {
            "order": 2,
            "default": {},
            "properties": {
              "additionalProperties": false,
              "inlineCompletion": {
                "default": {},
                "properties": {
                  "disabled": {
                    "type": "boolean",
                    "default": false,
                    "description": "Enable inline completion feature in Pochi."
                  },
                  "disabledLanguages": {
                    "type": "array",
                    "default": [],
                    "items": {
                      "type": "string"
                    },
                    "description": "List of languages where inline completion is disabled."
                  }
                }
              },
              "webviewLogLevel": {
                "type": "string",
                "default": "",
                "description": "Pochi webview UI log level"
              }
            }
<<<<<<< HEAD
          },
          "pochi.mcpServers": {
            "order": 1,
            "default": {},
            "description": "MCP servers configuration for Pochi"
          },
          "pochi.customModelSettings": {
            "description": "Model settings for Pochi",
            "type": "array",
            "default": [],
            "items": {
              "anyOf": [
                {
                  "type": "object",
                  "properties": {
                    "id": {
                      "description": "Model provider identifier, e.g., \"openai\", \"anthropic\", etc.",
                      "type": "string"
                    },
                    "name": {
                      "description": "Model provider name, e.g., \"OpenAI\", \"Anthropic\", etc.",
                      "type": "string"
                    },
                    "models": {
                      "type": "array",
                      "items": {
                        "type": "object",
                        "properties": {
                          "name": {
                            "description": "Display name of the model, e.g., \"GPT-4o\"",
                            "type": "string"
                          },
                          "id": {
                            "description": "Identifier for the model, e.g., \"gpt-4o\"",
                            "type": "string"
                          },
                          "maxTokens": {
                            "description": "Maximum number of generated tokens for the model",
                            "type": "number"
                          },
                          "contextWindow": {
                            "description": "Context window size for the model",
                            "type": "number"
                          },
                          "useToolCallMiddleware": {
                            "description": "Turn on tool call middleware for xml-based tool call",
                            "type": "boolean"
                          }
                        },
                        "required": ["id"],
                        "additionalProperties": false
                      }
                    },
                    "kind": {
                      "type": "string",
                      "const": "openai"
                    },
                    "baseURL": {
                      "description": "Base URL for the model provider's API, e.g., \"https://api.openai.com/v1\"",
                      "type": "string"
                    },
                    "apiKey": {
                      "description": "API key for the model provider, if required.",
                      "type": "string"
                    }
                  },
                  "required": ["id", "models", "baseURL"],
                  "additionalProperties": false
                },
                {
                  "type": "object",
                  "properties": {
                    "id": {
                      "description": "Model provider identifier, e.g., \"openai\", \"anthropic\", etc.",
                      "type": "string"
                    },
                    "name": {
                      "description": "Model provider name, e.g., \"OpenAI\", \"Anthropic\", etc.",
                      "type": "string"
                    },
                    "models": {
                      "type": "array",
                      "items": {
                        "type": "object",
                        "properties": {
                          "name": {
                            "description": "Display name of the model, e.g., \"GPT-4o\"",
                            "type": "string"
                          },
                          "id": {
                            "description": "Identifier for the model, e.g., \"gpt-4o\"",
                            "type": "string"
                          },
                          "maxTokens": {
                            "description": "Maximum number of generated tokens for the model",
                            "type": "number"
                          },
                          "useToolCallMiddleware": {
                            "description": "Turn on tool call middleware for xml-based tool call",
                            "type": "boolean"
                          },
                          "contextWindow": {
                            "description": "Context window size for the model",
                            "type": "number"
                          }
                        },
                        "required": ["id"],
                        "additionalProperties": false
                      }
                    },
                    "kind": {
                      "type": "string",
                      "const": "google-vertex-tuning"
                    },
                    "location": {
                      "description": "Location of the model, e.g., us-central1",
                      "type": "string"
                    },
                    "credentials": {
                      "description": "Credentials for the vertex model.",
                      "type": "string"
                    }
                  },
                  "required": [
                    "id",
                    "models",
                    "kind",
                    "location",
                    "credentials"
                  ],
                  "additionalProperties": false
                },
                {
                  "type": "object",
                  "properties": {
                    "id": {
                      "description": "Model provider identifier, e.g., \"ai-gateway\"",
                      "type": "string"
                    },
                    "name": {
                      "description": "Model provider name, e.g., \"AI Gateway\"",
                      "type": "string"
                    },
                    "models": {
                      "type": "array",
                      "items": {
                        "type": "object",
                        "properties": {
                          "name": {
                            "description": "Display name of the model, e.g., \"Qwen Coder\"",
                            "type": "string"
                          },
                          "id": {
                            "description": "Identifier for the model, e.g., \"alibaba/qwen2-coder\"",
                            "type": "string"
                          },
                          "maxTokens": {
                            "description": "Maximum number of generated tokens for the model",
                            "type": "number"
                          },
                          "contextWindow": {
                            "description": "Context window size for the model",
                            "type": "number"
                          },
                          "useToolCallMiddleware": {
                            "description": "Turn on tool call middleware for xml-based tool call",
                            "type": "boolean"
                          }
                        },
                        "required": ["id"],
                        "additionalProperties": false
                      }
                    },
                    "kind": {
                      "type": "string",
                      "const": "ai-gateway"
                    },
                    "apiKey": {
                      "description": "API key for the AI Gateway provider, if required.",
                      "type": "string"
                    }
                  },
                  "required": ["id", "models"],
                  "additionalProperties": false
                }
              ]
            }
=======
>>>>>>> 40b6be46
          }
        }
      }
    ]
  },
  "engines": {
    "vscode": "^1.82.0"
  },
  "private": true,
  "scripts": {
    "copy:webui": "rm -rf ./assets/webview-ui/dist && bun ./scripts/copy-webui-dist.js",
    "build:vscode": "bun build ./src/extension.ts --outdir ./dist --external vscode --format cjs --target node --minify",
    "build": "npm-run-all --parallel build:vscode copy:webui",
    "vscode:prepublish": "bun turbo build",
    "vscode:package": "vsce package --no-dependencies --allow-missing-repository",
    "vscode:publish": "vsce publish --no-dependencies --allow-missing-repository",
    "vscode:publish-prerelease": "vsce publish --no-dependencies --allow-missing-repository --pre-release",
    "ovsx:publish": "ovsx publish --no-dependencies --pat $OVSX_PAT",
    "ovsx:publish-prerelease": "ovsx publish --no-dependencies --pre-release --pat $OVSX_PAT",
    "publish": "bun run vscode:publish && bun run ovsx:publish",
    "publish-prerelease": "bun run vscode:publish-prerelease && bun run ovsx:publish-prerelease",
    "watch:webui": "cd ../vscode-webui && bun run start",
    "watch:vscode": "bun build ./src/extension.ts --outdir ./dist --external vscode --format cjs --target node --watch",
    "watch": "npm-run-all --parallel watch:vscode watch:webui",
    "start": "code --extensionDevelopmentPath=$PWD",
    "dev": "npm-run-all --parallel watch start",
    "tsc": "tsc --noEmit",
    "test": "vscode-test",
    "test:coverage": "npm run test -- --coverage --coverage-output ./coverage --coverage-reporter html --coverage-reporter text",
    "release": "bunx bumpp --tag=vscode@%s"
  },
  "dependencies": {
    "@getpochi/common": "workspace:*",
    "@modelcontextprotocol/sdk": "^1.12.0",
    "@orama/orama": "^3.1.11",
    "@preact/signals-core": "catalog:",
    "@quilted/threads": "catalog:",
    "@vscode-logging/logger": "^2.0.0",
    "@xstate/fsm": "^2.1.0",
    "ai": "catalog:",
    "better-auth": "catalog:",
    "diff": "^7.0.0",
    "fast-deep-equal": "^3.1.3",
    "fast-levenshtein": "^3.0.0",
    "hono": "catalog:",
    "iterator-helpers-polyfill": "^3.0.1",
    "jszip": "^3.10.1",
    "linkify-it": "^5.0.0",
    "lru-cache": "^11.1.0",
    "object-hash": "^3.0.0",
    "posthog-node": "^4.17.2",
    "project-name-generator": "^2.1.9",
    "reflect-metadata": "^0.2.2",
    "run-exclusive": "^2.2.19",
    "simple-git": "^3.28.0",
    "stats-logscale": "^1.0.9",
    "tsyringe": "^4.10.0",
    "zod": "catalog:"
  },
  "devDependencies": {
    "@ai-sdk/provider": "catalog:",
    "@getpochi/tools": "workspace:*",
    "@types/diff": "^7.0.2",
    "@types/object-hash": "^3.0.6",
    "@types/project-name-generator": "^2.1.3",
    "@types/proxyquire": "^1.3.31",
    "@types/sinon": "^17.0.4",
    "@types/vscode": "^1.82.0",
    "@vscode/test-cli": "^0.0.10",
    "@vscode/test-electron": "^2.5.2",
    "@vscode/vsce": "^3.3.2",
    "esbuild-register": "^3.6.0",
    "node-pty": "^1.0.0",
    "ovsx": "^0.10.2",
    "proxyquire": "^2.1.3",
    "semver": "^7.7.1",
    "sinon": "^20.0.0",
    "tsconfig-paths": "^4.2.0"
  },
  "vsce": {
    "dependencies": false
  }
}<|MERGE_RESOLUTION|>--- conflicted
+++ resolved
@@ -218,196 +218,6 @@
                 "description": "Pochi webview UI log level"
               }
             }
-<<<<<<< HEAD
-          },
-          "pochi.mcpServers": {
-            "order": 1,
-            "default": {},
-            "description": "MCP servers configuration for Pochi"
-          },
-          "pochi.customModelSettings": {
-            "description": "Model settings for Pochi",
-            "type": "array",
-            "default": [],
-            "items": {
-              "anyOf": [
-                {
-                  "type": "object",
-                  "properties": {
-                    "id": {
-                      "description": "Model provider identifier, e.g., \"openai\", \"anthropic\", etc.",
-                      "type": "string"
-                    },
-                    "name": {
-                      "description": "Model provider name, e.g., \"OpenAI\", \"Anthropic\", etc.",
-                      "type": "string"
-                    },
-                    "models": {
-                      "type": "array",
-                      "items": {
-                        "type": "object",
-                        "properties": {
-                          "name": {
-                            "description": "Display name of the model, e.g., \"GPT-4o\"",
-                            "type": "string"
-                          },
-                          "id": {
-                            "description": "Identifier for the model, e.g., \"gpt-4o\"",
-                            "type": "string"
-                          },
-                          "maxTokens": {
-                            "description": "Maximum number of generated tokens for the model",
-                            "type": "number"
-                          },
-                          "contextWindow": {
-                            "description": "Context window size for the model",
-                            "type": "number"
-                          },
-                          "useToolCallMiddleware": {
-                            "description": "Turn on tool call middleware for xml-based tool call",
-                            "type": "boolean"
-                          }
-                        },
-                        "required": ["id"],
-                        "additionalProperties": false
-                      }
-                    },
-                    "kind": {
-                      "type": "string",
-                      "const": "openai"
-                    },
-                    "baseURL": {
-                      "description": "Base URL for the model provider's API, e.g., \"https://api.openai.com/v1\"",
-                      "type": "string"
-                    },
-                    "apiKey": {
-                      "description": "API key for the model provider, if required.",
-                      "type": "string"
-                    }
-                  },
-                  "required": ["id", "models", "baseURL"],
-                  "additionalProperties": false
-                },
-                {
-                  "type": "object",
-                  "properties": {
-                    "id": {
-                      "description": "Model provider identifier, e.g., \"openai\", \"anthropic\", etc.",
-                      "type": "string"
-                    },
-                    "name": {
-                      "description": "Model provider name, e.g., \"OpenAI\", \"Anthropic\", etc.",
-                      "type": "string"
-                    },
-                    "models": {
-                      "type": "array",
-                      "items": {
-                        "type": "object",
-                        "properties": {
-                          "name": {
-                            "description": "Display name of the model, e.g., \"GPT-4o\"",
-                            "type": "string"
-                          },
-                          "id": {
-                            "description": "Identifier for the model, e.g., \"gpt-4o\"",
-                            "type": "string"
-                          },
-                          "maxTokens": {
-                            "description": "Maximum number of generated tokens for the model",
-                            "type": "number"
-                          },
-                          "useToolCallMiddleware": {
-                            "description": "Turn on tool call middleware for xml-based tool call",
-                            "type": "boolean"
-                          },
-                          "contextWindow": {
-                            "description": "Context window size for the model",
-                            "type": "number"
-                          }
-                        },
-                        "required": ["id"],
-                        "additionalProperties": false
-                      }
-                    },
-                    "kind": {
-                      "type": "string",
-                      "const": "google-vertex-tuning"
-                    },
-                    "location": {
-                      "description": "Location of the model, e.g., us-central1",
-                      "type": "string"
-                    },
-                    "credentials": {
-                      "description": "Credentials for the vertex model.",
-                      "type": "string"
-                    }
-                  },
-                  "required": [
-                    "id",
-                    "models",
-                    "kind",
-                    "location",
-                    "credentials"
-                  ],
-                  "additionalProperties": false
-                },
-                {
-                  "type": "object",
-                  "properties": {
-                    "id": {
-                      "description": "Model provider identifier, e.g., \"ai-gateway\"",
-                      "type": "string"
-                    },
-                    "name": {
-                      "description": "Model provider name, e.g., \"AI Gateway\"",
-                      "type": "string"
-                    },
-                    "models": {
-                      "type": "array",
-                      "items": {
-                        "type": "object",
-                        "properties": {
-                          "name": {
-                            "description": "Display name of the model, e.g., \"Qwen Coder\"",
-                            "type": "string"
-                          },
-                          "id": {
-                            "description": "Identifier for the model, e.g., \"alibaba/qwen2-coder\"",
-                            "type": "string"
-                          },
-                          "maxTokens": {
-                            "description": "Maximum number of generated tokens for the model",
-                            "type": "number"
-                          },
-                          "contextWindow": {
-                            "description": "Context window size for the model",
-                            "type": "number"
-                          },
-                          "useToolCallMiddleware": {
-                            "description": "Turn on tool call middleware for xml-based tool call",
-                            "type": "boolean"
-                          }
-                        },
-                        "required": ["id"],
-                        "additionalProperties": false
-                      }
-                    },
-                    "kind": {
-                      "type": "string",
-                      "const": "ai-gateway"
-                    },
-                    "apiKey": {
-                      "description": "API key for the AI Gateway provider, if required.",
-                      "type": "string"
-                    }
-                  },
-                  "required": ["id", "models"],
-                  "additionalProperties": false
-                }
-              ]
-            }
-=======
->>>>>>> 40b6be46
           }
         }
       }
